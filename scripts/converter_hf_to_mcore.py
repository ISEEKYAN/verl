--- conflicted
+++ resolved
@@ -53,11 +53,7 @@
         self.model = ModelConfig()
 
 
-<<<<<<< HEAD
-def convert_checkpoint_from_transformers_to_megatron(hf_model, model, hf_config,tfconfig):
-=======
-def convert_checkpoint_from_transformers_to_megatron(hf_model, model, hf_config):
->>>>>>> ea4cd319
+def convert_checkpoint_from_transformers_to_megatron(hf_model, model, hf_config, tfconfig):
     num_attention_heads = hf_config.num_attention_heads
     hidden_dim = hf_config.hidden_size
     head_dim = hidden_dim // num_attention_heads
@@ -90,25 +86,20 @@
                 layer.mlp.experts.linear_fc2._parameters[f"weight{idx}"].copy_(hf_expert.down_proj.weight)
 
             layer.mlp.shared_experts.gate_weight.copy_(hf_layer.mlp.shared_expert_gate.weight)
-<<<<<<< HEAD
-            shared_fc1_weight = torch.cat(
-                [hf_layer.mlp.shared_expert.gate_proj.weight, hf_layer.mlp.shared_expert.up_proj.weight]
-            )
-=======
             shared_fc1_weight = torch.cat([hf_layer.mlp.shared_expert.gate_proj.weight, hf_layer.mlp.shared_expert.up_proj.weight])
->>>>>>> ea4cd319
             layer.mlp.shared_experts.linear_fc1.weight.copy_(shared_fc1_weight)
             layer.mlp.shared_experts.linear_fc2.weight.copy_(hf_layer.mlp.shared_expert.down_proj.weight)
 
         model.decoder.final_layernorm.weight.copy_(hf_model.model.norm.weight)
         model.output_layer.weight.copy_(hf_model.lm_head.weight)
 
-<<<<<<< HEAD
+
 @torch.no_grad()
 def convert_checkpoint_from_transformers_to_megatron_dpskv3(hf_model, model, hf_config, tfconfig):
-    warnings.warn("MTP model is not supported yet")
+    warnings.warn("MTP model is not supported yet", stacklevel=2)
+
     def safe_copy(
-        src_tensor: torch.Tensor, 
+        src_tensor: torch.Tensor,
         dst_tensor: torch.Tensor,
         skip_dtype_assert: bool = False,
     ):
@@ -118,11 +109,12 @@
         assert src_tensor.shape == dst_tensor.shape
         dst_tensor.data.copy_(src_tensor.data)
         return src_tensor.numel()
+
     model.embedding.word_embeddings.weight.copy_(hf_model.model.embed_tokens.weight)
     for layer_idx, (layer, hf_layer) in enumerate(zip(model.decoder.layers, hf_model.model.layers)):
         print(layer_idx)
         layer.input_layernorm.weight.copy_(hf_layer.input_layernorm.weight)
-        
+
         if hf_config.q_lora_rank is None:
             layer.self_attention.linear_q_proj.weight.copy_(hf_layer.self_attn.q_proj.weight)
         else:
@@ -134,23 +126,22 @@
         layer.self_attention.linear_kv_up_proj.weight.copy_(hf_layer.self_attn.kv_b_proj.weight)
         layer.self_attention.linear_kv_up_proj.layer_norm_weight.copy_(hf_layer.self_attn.kv_a_layernorm.weight)
         layer.self_attention.linear_proj.weight.copy_(hf_layer.self_attn.o_proj.weight)
-        
-        if not hasattr(layer.mlp, 'router'):
+
+        if not hasattr(layer.mlp, "router"):
             layer.mlp.linear_fc1.layer_norm_weight.copy_(hf_layer.post_attention_layernorm.weight)
-            layer.mlp.linear_fc1.weight.copy_(
-                torch.cat([hf_layer.mlp.gate_proj.weight, hf_layer.mlp.up_proj.weight]))
+            layer.mlp.linear_fc1.weight.copy_(torch.cat([hf_layer.mlp.gate_proj.weight, hf_layer.mlp.up_proj.weight]))
             layer.mlp.linear_fc2.weight.copy_(hf_layer.mlp.down_proj.weight)
         else:
             layer.mlp.router.weight.copy_(hf_layer.mlp.gate.weight)
             # NOTE: the e_score_correction_bias in mcore model will be initialized with bfloat16 and \
             # recover to fp32 in the first forward. There is always a diff in the bias between two models (~0.3%)
             safe_copy(hf_layer.mlp.gate.e_score_correction_bias, layer.mlp.router.expert_bias, skip_dtype_assert=True)
-            if tfconfig.moe_grouped_gemm == True:
+            if tfconfig.moe_grouped_gemm:
                 for i, hf_expert in enumerate(hf_layer.mlp.experts):
                     fc1_weight = torch.cat([hf_expert.gate_proj.weight, hf_expert.up_proj.weight])
-                    linear_fc1_weighti = getattr(layer.mlp.experts.linear_fc1, 'weight' + str(i))
+                    linear_fc1_weighti = getattr(layer.mlp.experts.linear_fc1, "weight" + str(i))
                     linear_fc1_weighti.copy_(fc1_weight)
-                    linear_fc2_weighti = getattr(layer.mlp.experts.linear_fc2, 'weight' + str(i))
+                    linear_fc2_weighti = getattr(layer.mlp.experts.linear_fc2, "weight" + str(i))
                     linear_fc2_weighti.copy_(hf_expert.down_proj.weight)
             else:
                 for i, hf_expert in enumerate(hf_layer.mlp.experts):
@@ -159,8 +150,7 @@
                     expert.linear_fc1.weight.copy_(fc1_weight)
                     expert.linear_fc2.weight.copy_(hf_expert.down_proj.weight)
             layer.pre_mlp_layernorm.weight.copy_(hf_layer.post_attention_layernorm.weight)
-            shared_fc1_weight = torch.cat(
-                [hf_layer.mlp.shared_experts.gate_proj.weight, hf_layer.mlp.shared_experts.up_proj.weight])
+            shared_fc1_weight = torch.cat([hf_layer.mlp.shared_experts.gate_proj.weight, hf_layer.mlp.shared_experts.up_proj.weight])
             layer.mlp.shared_experts.linear_fc1.weight.copy_(shared_fc1_weight)
             layer.mlp.shared_experts.linear_fc2.weight.copy_(hf_layer.mlp.shared_experts.down_proj.weight)
 
@@ -168,8 +158,6 @@
         if not hf_config.tie_word_embeddings:
             model.output_layer.weight.copy_(hf_model.lm_head.weight)
 
-=======
->>>>>>> ea4cd319
 
 def convert_hf_to_mcore(hf_model_path, output_path, test=False):
     os.makedirs(output_path, exist_ok=True)
@@ -192,7 +180,7 @@
     model_parallel_cuda_manual_seed(0)
 
     # init hf config
-    hf_config = AutoConfig.from_pretrained(hf_model_path,trust_remote_code=True)
+    hf_config = AutoConfig.from_pretrained(hf_model_path, trust_remote_code=True)
     print(hf_config)
 
     cfg = Config()
@@ -214,35 +202,20 @@
         )
         return parallel_model
 
-<<<<<<< HEAD
-    model = get_model(
-        model_provider_func=megatron_model_provider, model_type=ModelType.encoder_or_decoder, wrap_with_ddp=False
-    )
-=======
     model = get_model(model_provider_func=megatron_model_provider, model_type=ModelType.encoder_or_decoder, wrap_with_ddp=False)
->>>>>>> ea4cd319
 
     with warnings.catch_warnings():
         warnings.simplefilter("ignore")
 
     # init hf model
-<<<<<<< HEAD
-    hf_model = AutoModelForCausalLM.from_pretrained(hf_model_path, torch_dtype=torch.bfloat16,trust_remote_code=True)
+    hf_model = AutoModelForCausalLM.from_pretrained(hf_model_path, torch_dtype=torch.bfloat16, trust_remote_code=True)
     ref_state_dict = hf_model.state_dict()
 
     # load hf state dict to megatron model
     if "DeepseekV3ForCausalLM" in hf_config.architectures:
         convert_checkpoint_from_transformers_to_megatron_dpskv3(hf_model, model[0].module, hf_config, tfconfig=tfconfig)
     elif "Qwen2MoeForCausalLM" in hf_config.architectures:
-        convert_checkpoint_from_transformers_to_megatron(hf_model, model[0].module, hf_config,tfconfig)
-=======
-    hf_model = AutoModelForCausalLM.from_pretrained(hf_model_path, torch_dtype=torch.bfloat16)
-    ref_state_dict = hf_model.state_dict()
-
-    # load hf state dict to megatron model
-    if "Qwen2MoeForCausalLM" in hf_config.architectures:
-        convert_checkpoint_from_transformers_to_megatron(hf_model, model[0].module, hf_config)
->>>>>>> ea4cd319
+        convert_checkpoint_from_transformers_to_megatron(hf_model, model[0].module, hf_config, tfconfig)
     else:
         from verl.models.mcore.loader import load_state_dict_to_megatron_gptmodel
 
@@ -263,13 +236,7 @@
     if test:
         ########### test ###########
         # load model
-<<<<<<< HEAD
-        model_test = get_model(
-            model_provider_func=megatron_model_provider, model_type=ModelType.encoder_or_decoder, wrap_with_ddp=True
-        )
-=======
         model_test = get_model(model_provider_func=megatron_model_provider, model_type=ModelType.encoder_or_decoder, wrap_with_ddp=True)
->>>>>>> ea4cd319
         ssd2 = model_test[0].module.sharded_state_dict()
         dist_checkpointing.load(ssd2, output_path, strict=StrictHandling.ASSUME_OK_UNEXPECTED)
 
