--- conflicted
+++ resolved
@@ -145,7 +145,6 @@
         model.output_layer.weight.copy_(hf_model.lm_head.weight)
 
 
-<<<<<<< HEAD
 @torch.inference_mode()
 def convert_checkpoint_from_transformers_to_megatron_qwen2_5_vl(hfmodel, mgmodel, hf_config):
     mgmodel = mgmodel.bfloat16()
@@ -258,10 +257,7 @@
     assert n_params == copied_numel
 
 
-def convert_hf_to_mcore(hf_model_path, output_path, test=False):
-=======
 def convert_hf_to_mcore(hf_model_path, output_path, use_cpu_initialization=False, test=False):
->>>>>>> 867d3024
     os.makedirs(output_path, exist_ok=True)
     if len(os.listdir(output_path)) > 0 and not test:
         print(f"Output path {output_path} is not empty, skipping conversion")
@@ -317,27 +313,20 @@
     from transformers import AutoModelForImageTextToText
 
     # init hf model
-<<<<<<< HEAD
-    # hf_model = AutoModelForCausalLM.from_pretrained(hf_model_path, torch_dtype=torch.bfloat16, trust_remote_code=True)
-    hf_model = AutoModelForImageTextToText.from_pretrained(
-        hf_model_path, torch_dtype=torch.bfloat16, trust_remote_code=True
-    )
-    ref_state_dict = hf_model.state_dict()
-=======
-    hf_model = AutoModelForCausalLM.from_pretrained(hf_model_path, torch_dtype=torch.bfloat16)
-    hf_state_dict = hf_model.state_dict()
->>>>>>> 867d3024
+    try:
+        hf_model = AutoModelForCausalLM.from_pretrained(hf_model_path, torch_dtype=torch.bfloat16)
+        hf_state_dict = hf_model.state_dict()
+    except:
+        hf_model = AutoModelForImageTextToText.from_pretrained(hf_model_path, torch_dtype=torch.bfloat16, trust_remote_code=True)
+        hf_state_dict = hf_model.state_dict()
 
     # load hf state dict to megatron model
     if "Qwen2MoeForCausalLM" in hf_config.architectures:
         convert_checkpoint_from_transformers_to_megatron(hf_model, model[0].module, hf_config)
-<<<<<<< HEAD
     elif "Qwen2_5_VLForConditionalGeneration" in hf_config.architectures:
         convert_checkpoint_from_transformers_to_megatron_qwen2_5_vl(hf_model, model[0].module, hf_config)
-=======
     elif "Qwen3MoeForCausalLM" in hf_config.architectures:
         convert_checkpoint_from_transformers_to_megatron(hf_model, model[0].module, hf_config)
->>>>>>> 867d3024
     else:
         assert not use_cpu_initialization, "use_cpu_initialization is only supported for MoE model"
         from verl.models.mcore.loader import load_state_dict_to_megatron_gptmodel
