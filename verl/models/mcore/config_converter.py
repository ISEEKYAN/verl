# Copyright 2025 Bytedance Ltd. and/or its affiliates
# Copyright (c) 2025, NVIDIA CORPORATION. All rights reserved.
#
# Licensed under the Apache License, Version 2.0 (the "License");
# you may not use this file except in compliance with the License.
# You may obtain a copy of the License at
#
#     http://www.apache.org/licenses/LICENSE-2.0
#
# Unless required by applicable law or agreed to in writing, software
# distributed under the License is distributed on an "AS IS" BASIS,
# WITHOUT WARRANTIES OR CONDITIONS OF ANY KIND, either express or implied.
# See the License for the specific language governing permissions and
# limitations under the License.

# convert huggingface config to mcore transformer config

import torch
import torch.nn.functional as F
from megatron.core.transformer import TransformerConfig
from megatron.core.transformer.enums import AttnBackend
from transformers import PretrainedConfig


def hf_to_mcore_config_dense(hf_config: PretrainedConfig, dtype: torch.dtype) -> TransformerConfig:
    # for LlamaForCausalLM or Qwen2ForCausalLM
    from megatron.core import parallel_state as mpu

<<<<<<< HEAD
    qkv_bias = getattr(hf_config, "attention_bias", False)
    if "Qwen2ForCausalLM" in hf_config.architectures:
        qkv_bias = True

=======
    qkv_bias = True if "Qwen2ForCausalLM" in hf_config.architectures else getattr(hf_config, "attention_bias", False)
>>>>>>> 568239fb
    overlap_p2p_comm = (
        mpu.get_virtual_pipeline_model_parallel_world_size() is not None
        and mpu.get_virtual_pipeline_model_parallel_world_size() > 1
    )
    batch_p2p_comm = False
    transformer_config = TransformerConfig(
        num_layers=hf_config.num_hidden_layers,
        hidden_size=hf_config.hidden_size,
        num_attention_heads=hf_config.num_attention_heads,
        num_query_groups=hf_config.num_key_value_heads,
        ffn_hidden_size=hf_config.intermediate_size,
        activation_func=F.silu,
        normalization="RMSNorm",
        gated_linear_unit=True,
        use_cpu_initialization=True,
        add_bias_linear=False,
        tensor_model_parallel_size=mpu.get_tensor_model_parallel_world_size(),
        pipeline_model_parallel_size=mpu.get_pipeline_model_parallel_world_size(),
        virtual_pipeline_model_parallel_size=mpu.get_virtual_pipeline_model_parallel_world_size(),
        context_parallel_size=mpu.get_context_parallel_world_size(),
        overlap_p2p_comm=overlap_p2p_comm,
        batch_p2p_comm=batch_p2p_comm,
        pipeline_dtype=dtype,
        params_dtype=dtype,
        sequence_parallel=mpu.get_tensor_model_parallel_world_size() > 1,
        variable_seq_lengths=True,
        masked_softmax_fusion=True,
        moe_token_dispatcher_type="alltoall",
        attention_dropout=hf_config.attention_dropout,
        hidden_dropout=getattr(hf_config, "hidden_dropout", 0.0),
        add_qkv_bias=qkv_bias,
        attention_backend=AttnBackend.flash,
        bf16=dtype is torch.bfloat16,
    )

    return transformer_config


def hf_to_mcore_config_qwen2moe(hf_config: PretrainedConfig, dtype: torch.dtype) -> TransformerConfig:
    from megatron.core import parallel_state as mpu

    overlap_p2p_comm = (
        mpu.get_virtual_pipeline_model_parallel_world_size() is not None
        and mpu.get_virtual_pipeline_model_parallel_world_size() > 1
    )
    batch_p2p_comm = False
    transformer_config = TransformerConfig(
        num_layers=hf_config.num_hidden_layers,
        hidden_size=hf_config.hidden_size,
        num_attention_heads=hf_config.num_attention_heads,
        num_query_groups=hf_config.num_key_value_heads,
        attention_dropout=hf_config.attention_dropout,
        hidden_dropout=getattr(hf_config, "hidden_dropout", 0.0),
        activation_func=F.silu,
        normalization="RMSNorm",
        gated_linear_unit=True,
        use_cpu_initialization=False,
        add_bias_linear=False,
        pipeline_dtype=dtype,
        params_dtype=dtype,
        variable_seq_lengths=True,
        masked_softmax_fusion=True,
        attention_backend=AttnBackend.flash,
        # attention_backend=AttnBackend.fused,
        bf16=dtype is torch.bfloat16,
        layernorm_epsilon=hf_config.rms_norm_eps,
        ffn_hidden_size=hf_config.intermediate_size,
        # parallel config
        tensor_model_parallel_size=mpu.get_tensor_model_parallel_world_size(),
        pipeline_model_parallel_size=mpu.get_pipeline_model_parallel_world_size(),
        virtual_pipeline_model_parallel_size=mpu.get_virtual_pipeline_model_parallel_world_size(),
        context_parallel_size=mpu.get_context_parallel_world_size(),
        overlap_p2p_comm=overlap_p2p_comm,
        batch_p2p_comm=batch_p2p_comm,
        sequence_parallel=mpu.get_tensor_model_parallel_world_size() > 1,
        # moe specific
        moe_ffn_hidden_size=hf_config.moe_intermediate_size,
        moe_token_dispatcher_type="alltoall",
        moe_router_bias_update_rate=0.001,
        moe_router_topk=hf_config.num_experts_per_tok,
        num_moe_experts=hf_config.num_experts,
        moe_shared_expert_intermediate_size=hf_config.shared_expert_intermediate_size,
        moe_aux_loss_coeff=hf_config.router_aux_loss_coef,
        # moe_aux_loss_coeff=0.0,
        moe_router_load_balancing_type="aux_loss",
        moe_shared_expert_overlap=True,
        # moe_permute_fusion=True, # need TE 2.1+
        moe_grouped_gemm=True,
        moe_router_score_function="softmax",
        # # mcore 0.12 moe
        # moe_router_dtype="fp64",
        # disable_bf16_reduced_precision_matmul=True,
        # other
        # deallocate_pipeline_outputs=True,
        # gradient_accumulation_fusion=True,
        persist_layer_norm=True,
        bias_activation_fusion=True,
        bias_dropout_fusion=True,
        # qwen specific
        moe_router_pre_softmax=True,
        add_qkv_bias=True,
    )
    return transformer_config


def hf_to_mcore_config_dpskv3(hf_config: PretrainedConfig, dtype: torch.dtype) -> TransformerConfig:
    # DeepseekV3ForCausalLM
    raise NotImplementedError("DeepseekV3ForCausalLM is not supported yet")


def hf_to_mcore_config_qwen2_5_vl(hf_config: PretrainedConfig, dtype: torch.dtype) -> TransformerConfig:
    # Qwen2_5_VLForConditionalGeneration
    raise NotImplementedError("Qwen2_5_VLForConditionalGeneration is not supported yet")


def hf_to_mcore_config_llama4(hf_config: PretrainedConfig, dtype: torch.dtype) -> TransformerConfig:
    # Llama4ForConditionalGeneration
    raise NotImplementedError("Llama4ForConditionalGeneration is not supported yet")<|MERGE_RESOLUTION|>--- conflicted
+++ resolved
@@ -26,14 +26,7 @@
     # for LlamaForCausalLM or Qwen2ForCausalLM
     from megatron.core import parallel_state as mpu
 
-<<<<<<< HEAD
-    qkv_bias = getattr(hf_config, "attention_bias", False)
-    if "Qwen2ForCausalLM" in hf_config.architectures:
-        qkv_bias = True
-
-=======
     qkv_bias = True if "Qwen2ForCausalLM" in hf_config.architectures else getattr(hf_config, "attention_bias", False)
->>>>>>> 568239fb
     overlap_p2p_comm = (
         mpu.get_virtual_pipeline_model_parallel_world_size() is not None
         and mpu.get_virtual_pipeline_model_parallel_world_size() > 1
