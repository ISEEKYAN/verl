--- conflicted
+++ resolved
@@ -71,7 +71,7 @@
     post_process = unwrap_model(model).post_process
     if pack_seqs:
         batch_size, seq_len = attention_mask.shape[:2]
-        output = model(
+        output_orig = model(
             input_ids=input_ids,
             position_ids=position_ids,
             attention_mask=attention_mask,
@@ -79,20 +79,14 @@
             pixel_values=multi_modal_inputs["pixel_values"].to(input_ids.device),
             image_grid_thw=multi_modal_inputs["image_grid_thw"].to(input_ids.device),
         )
-<<<<<<< HEAD
 
+        _, packed_seq_params = preprocess_packed_seqs(input_ids, attention_mask, pre_process=True)
         if post_process and logits_processor is not None:
             args = {k: preprocess_packed_seqs(v, attention_mask, pre_process=True)[0] for k, v in logits_processor_args.items()}
             output_dict = logits_processor(output_orig, **args)
             output = {k: postprocess_packed_seqs(v, packed_seq_params, attention_mask, batch_size, seq_len, post_process=post_process) for k, v in output_dict.items()}
         else:
             output = postprocess_packed_seqs(output_orig, packed_seq_params, attention_mask, batch_size, seq_len, post_process=post_process)
-=======
-        _, packed_seq_params = preprocess_packed_seqs(input_ids, attention_mask, pre_process=True)
-        output = postprocess_packed_seqs(
-            output, packed_seq_params, attention_mask, batch_size, seq_len, post_process=post_process
-        )
->>>>>>> 908be4b0
     else:
         batch_size, sequence_length = attention_mask.shape
         new_input_ids, new_attention_mask, new_position_ids = remove_left_padding(
