--- conflicted
+++ resolved
@@ -147,7 +147,6 @@
         return convert_names, params
 
 
-<<<<<<< HEAD
 class McoreToHFWeightConverterMixtral(McoreToHFWeightConverterDense):
     def _convert_mlp_param(self, name: str, params: list[torch.Tensor]) -> tuple[list[str], list[torch.Tensor]]:
         # decoder.layers.0.mlp.router.weight
@@ -206,7 +205,8 @@
         else:
             raise NotImplementedError(f"Unsupported parameter name: {name}")
         return convert_names, params
-=======
+
+
 class McoreToHFWeightConverterDpskv3(McoreToHFWeightConverterBase):
     def _convert_attention_param(self, name: str, params: list[torch.Tensor]) -> tuple[list[str], list[torch.Tensor]]:
         # mcore
@@ -331,5 +331,4 @@
         elif "mlp" in name:
             return self._convert_mlp_param(name, params_one_group)
         else:
-            raise NotImplementedError(f"Unsupported parameter name: {name}")
->>>>>>> ae550a88
+            raise NotImplementedError(f"Unsupported parameter name: {name}")