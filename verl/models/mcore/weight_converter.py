--- conflicted
+++ resolved
@@ -147,7 +147,6 @@
         return convert_names, params
 
 
-<<<<<<< HEAD
 class McoreToHFWeightConverterDpskv3(McoreToHFWeightConverterBase):
     def _convert_attention_param(self, name: str, params: list[torch.Tensor]) -> tuple[list[str], list[torch.Tensor]]:
         # mcore
@@ -273,7 +272,8 @@
             return self._convert_mlp_param(name, params_one_group)
         else:
             raise NotImplementedError(f"Unsupported parameter name: {name}")
-=======
+
+
 class McoreToHFWeightConverterMixtral(McoreToHFWeightConverterDense):
     def _convert_mlp_param(self, name: str, params: list[torch.Tensor]) -> tuple[list[str], list[torch.Tensor]]:
         # decoder.layers.0.mlp.router.weight
@@ -331,5 +331,4 @@
             assert len(params) == 1
         else:
             raise NotImplementedError(f"Unsupported parameter name: {name}")
-        return convert_names, params
->>>>>>> 54a5e6ee
+        return convert_names, params