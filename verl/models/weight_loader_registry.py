# Copyright 2024 Bytedance Ltd. and/or its affiliates
#
# Licensed under the Apache License, Version 2.0 (the "License");
# you may not use this file except in compliance with the License.
# You may obtain a copy of the License at
#
#     http://www.apache.org/licenses/LICENSE-2.0
#
# Unless required by applicable law or agreed to in writing, software
# distributed under the License is distributed on an "AS IS" BASIS,
# WITHOUT WARRANTIES OR CONDITIONS OF ANY KIND, either express or implied.
# See the License for the specific language governing permissions and
# limitations under the License.


def get_weight_loader(arch: str):
    from verl.models.mcore.loader import load_state_dict_to_megatron_gptmodel

    _MODEL_WEIGHT_MEGATRON_LOADER_REGISTRY = {
        "LlamaForCausalLM": load_state_dict_to_megatron_gptmodel,
        "Qwen2ForCausalLM": load_state_dict_to_megatron_gptmodel,
    }

    if arch in _MODEL_WEIGHT_MEGATRON_LOADER_REGISTRY:
        return _MODEL_WEIGHT_MEGATRON_LOADER_REGISTRY[arch]
    raise ValueError(f"Model architectures {arch} loader are not supported for now. Supported architectures: {_MODEL_WEIGHT_MEGATRON_LOADER_REGISTRY.keys()}")


def get_weight_saver(arch: str):
<<<<<<< HEAD
    from verl.models.mcore.saver import (
        merge_megatron_ckpt_gptmodel,
        merge_megatron_ckpt_gptmodel_qwen_moe,
        merge_megatron_ckpt_gptmodel_dpskv3,
    )
=======
    from verl.models.mcore.saver import merge_megatron_ckpt_gptmodel, merge_megatron_ckpt_gptmodel_qwen_moe
>>>>>>> ea4cd319

    _MODEL_WEIGHT_MEGATRON_SAVER_REGISTRY = {
        "LlamaForCausalLM": merge_megatron_ckpt_gptmodel,
        "Qwen2ForCausalLM": merge_megatron_ckpt_gptmodel,
        "Qwen2MoeForCausalLM": merge_megatron_ckpt_gptmodel_qwen_moe,
<<<<<<< HEAD
        "DeepseekV3ForCausalLM": merge_megatron_ckpt_gptmodel_dpskv3,
=======
>>>>>>> ea4cd319
    }
    if arch in _MODEL_WEIGHT_MEGATRON_SAVER_REGISTRY:
        return _MODEL_WEIGHT_MEGATRON_SAVER_REGISTRY[arch]
    raise ValueError(f"Model architectures {arch} saver are not supported for now. Supported architectures: {_MODEL_WEIGHT_MEGATRON_SAVER_REGISTRY.keys()}")<|MERGE_RESOLUTION|>--- conflicted
+++ resolved
@@ -27,24 +27,17 @@
 
 
 def get_weight_saver(arch: str):
-<<<<<<< HEAD
     from verl.models.mcore.saver import (
         merge_megatron_ckpt_gptmodel,
+        merge_megatron_ckpt_gptmodel_dpskv3,
         merge_megatron_ckpt_gptmodel_qwen_moe,
-        merge_megatron_ckpt_gptmodel_dpskv3,
     )
-=======
-    from verl.models.mcore.saver import merge_megatron_ckpt_gptmodel, merge_megatron_ckpt_gptmodel_qwen_moe
->>>>>>> ea4cd319
 
     _MODEL_WEIGHT_MEGATRON_SAVER_REGISTRY = {
         "LlamaForCausalLM": merge_megatron_ckpt_gptmodel,
         "Qwen2ForCausalLM": merge_megatron_ckpt_gptmodel,
         "Qwen2MoeForCausalLM": merge_megatron_ckpt_gptmodel_qwen_moe,
-<<<<<<< HEAD
         "DeepseekV3ForCausalLM": merge_megatron_ckpt_gptmodel_dpskv3,
-=======
->>>>>>> ea4cd319
     }
     if arch in _MODEL_WEIGHT_MEGATRON_SAVER_REGISTRY:
         return _MODEL_WEIGHT_MEGATRON_SAVER_REGISTRY[arch]
