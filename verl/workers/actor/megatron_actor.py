--- conflicted
+++ resolved
@@ -287,18 +287,12 @@
             metrics = {}
             if forward_only:
                 if post_process_fn is None:
-<<<<<<< HEAD
-                    return torch.tensor(1.0, device=output.device), {'logits': output}
-                else:
-                    return torch.tensor(1.0, device=output.device), post_process_fn(output, data)
-=======
                     metrics['logits'] = output
                 else:
                     stats = post_process_fn(output, data)
                     metrics.update(stats)
                 if not calculate_entropy:
-                    return 1.0, metrics
->>>>>>> 25b0f226
+                    return torch.tensor(1.0, device=output.device), metrics
 
             responses = data['responses']
             response_length = responses.size(1)
