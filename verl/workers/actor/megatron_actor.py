# Copyright 2024 Bytedance Ltd. and/or its affiliates
#
# Licensed under the Apache License, Version 2.0 (the "License");
# you may not use this file except in compliance with the License.
# You may obtain a copy of the License at
#
#     http://www.apache.org/licenses/LICENSE-2.0
#
# Unless required by applicable law or agreed to in writing, software
# distributed under the License is distributed on an "AS IS" BASIS,
# WITHOUT WARRANTIES OR CONDITIONS OF ANY KIND, either express or implied.
# See the License for the specific language governing permissions and
# limitations under the License.
"""
Megatron Actor.
In megatron actor, the differences are:
1. We only make minibatch

Note that our model doesn't have to be `MegatronModule` because we don't share embedding in the last layer
"""

import copy
import itertools
import logging
import os
from functools import partial
from typing import Dict, Iterable

import torch
import torch.distributed
from megatron.core import parallel_state as mpu
from megatron.core.distributed import finalize_model_grads

# from megatron.core.optimizer import DistributedOptimizer
from megatron.core.optimizer import DistributedOptimizer
from megatron.core.pipeline_parallel import get_forward_backward_func
from omegaconf import OmegaConf
from torch import nn

from verl import DataProto
from verl.trainer.ppo.core_algos import agg_loss, compute_policy_loss, kl_penalty
from verl.utils.debug import GPUMemoryLogger
from verl.utils.debug.profile import Profiler
from verl.utils.megatron.pipeline_parallel import make_batch_generator
from verl.utils.megatron.tensor_parallel import vocab_parallel_entropy, vocab_parallel_log_probs_from_logits
from verl.utils.megatron_utils import get_model_config
from verl.utils.py_functional import append_to_dict
from verl.utils.seqlen_balancing import get_reverse_idx, rearrange_micro_batches
from verl.utils.torch_functional import broadcast_dict_tensor
from verl.workers.actor import BasePPOActor

__all__ = ["MegatronPPOActor"]

logger = logging.getLogger(__file__)
logger.setLevel(os.getenv("VERL_LOGGING_LEVEL", "WARN"))


class MegatronPPOActor(BasePPOActor):
    def __init__(
        self,
        config,
        model_config,
        hf_config,
        tf_config,
        actor_module: nn.ModuleList,
        actor_optimizer: DistributedOptimizer,
    ):
        """MeagtronPPOActor class. This class implements the simple PPO logics when the model is built with Megatron.

        Args:
            config (OmegaConf): the basic config that contains the hyper-parameters of PPO Actor. It must contain

                ``ppo_micro_batch_size_per_gpu``: micro batch size when updating ppo.

                ``ppo_mini_batch_size``: minibatch size when updating ppo using the batch data.

                ``ppo_epochs``: number of epochs to update the actor using the batch data.

                ``shuffle``: whether to shuffle the data after each ppo epoch.

                ``clip_ratio``: clip ratio of the ppo algorithm. See https://arxiv.org/abs/1707.06347.

                ``entropy_coeff``: entropy coefficient of the PPO loss. See https://arxiv.org/abs/1707.06347.
            model_config (OmegaConf): model configuration. It must contains ``model_config.vocab_size`` and
                ``model_config.hidden_size``
            hf_config (PretrainedConfig): huggingface config
            tf_config (TransformerConfig): mcore transformer config
            actor_module (nn.ModuleList): actor module is a ModuleList that contains a list of nn.Module in this pp stage.
                each nn.Module in this rank holds a vpp module chunk. See https://arxiv.org/pdf/2104.04473.pdf for more details.
                The actor module has some constraints to follow in order to use the updating logics implemented here

                1. It must implement unpad_input before any computation and pad_input after all the computation. Remove padding is an
                optimization that removes the padding tokens. See unpad_input and pad_input function in flash-attn
                (https://github.com/Dao-AILab/flash-attention/blob/main/flash_attn/bert_padding.py).

                2. Each pp stage must return the hidden state with the same shape [total_nnz, 1, hidden_size],
                where total_nnz is the number of valid tokens in this batch. If sequence parallel is enabled, the size
                of the hidden state is [total_nnz // tp, 1, hidden_size].
            actor_optimizer (DistributedOptimizer): currently, we only support DistributedOptimizer in Megatron. It implements
                zero1 optimizer that shards the optimizer state across dp ranks.

        >>> from megatron.training import get_model
        >>> from megatron.optimizer import get_megatron_optimizer
        >>> actor_module = get_model(megatron_actor_model_provider, wrap_with_ddp=True)
        >>> actor_module = nn.ModuleList(actor_module)
        >>> actor_optimizer = get_megatron_optimizer(actor_module)
        >>> actor = MegatronPPOActor(config=config,
        >>>                          model_config=actor_model_config,
        >>>                          hf_config=hf_config,
        >>>                          tf_config=tf_config,
        >>>                          actor_module=actor_module,
        >>>                          actor_optimizer=actor_optimizer)
        """
        super().__init__(config)
        self._validate_config(config)
        self.model_config = model_config
        self.hf_config = hf_config
        self.tf_config = tf_config
        self.actor_module = actor_module
        self.actor_optimizer: DistributedOptimizer = actor_optimizer
        self.prof = Profiler(self.config.profile)
        self.optimizer_step_args = OmegaConf.create(
            {
                "skip_grad": None,
                "overlap_dp_param_comm": False,
                "overlap_dp_grad_comm": False,
                "gradient_accumulation_steps": 1,
                "sequence_parallel": self.tf_config.sequence_parallel,
                "DDP_impl": "local",
                "layernorm_allreduce_bucket_threshold": 0,
                "pipeline_model_parallel_split_rank": None,
                "reduce_grads_use_alltoall": False,
            }
        )

        config = get_model_config(self.actor_module[0])
        print(config)
        config.finalize_model_grads_func = finalize_model_grads

    def _validate_config(self, config) -> None:
        """Validate config options not implemented for Megatron backend"""
        assert config.get("ulysses_sequence_parallel_size", 1) == 1
        if config.get("shuffle", False):
            assert config.data_loader_seed is not None, "If shuffle dataloader, seed must be manually set"
        if config.megatron.tensor_model_parallel_size == 1:
            print("[Warining] Because actor tp size == 1, set sp to False")
            config.megatron.sequence_parallel = False
        self.config = config

    @GPUMemoryLogger(role="megatron actor", logger=logger)
    def compute_log_prob(self, data: DataProto, calculate_entropy=False) -> torch.Tensor:
        """Compute the log probability of the responses given input_ids, attention_mask and position_ids

        Args:
            data (DataProto): a DataProto containing keys

                ``input_ids``: tensor of shape [batch_size, sequence_length]. torch.int64. Note that input_ids is the
                concatenation of prompt and response. Note that ``sequence_length = prompt_length + response_length``.

                ``attention_mask``: tensor of shape [batch_size, sequence_length]. torch.int64.

                ``position_ids``: tensor of shape [batch_size, sequence_length]. torch.int64.

                ``responses``:  tensor of shape [batch_size, response_length]. torch.int64.

        Returns:
            DataProto: torch.Tensor: the log_prob tensor
        """
        data.to(torch.cuda.current_device())
        data.batch = data.batch.contiguous()
        use_dynamic_bsz = data.meta_info.get("use_dynamic_bsz", False)
        micro_batch_size = data.meta_info.get("micro_batch_size", None)
        max_token_len = data.meta_info.get("max_token_len", None)
        assert micro_batch_size is not None, "micro batch size is needed for forward compute"
        if use_dynamic_bsz:
            assert max_token_len is not None, "max_token_len must be set when use_dynamic_bsz is True"
            max_token_len = max_token_len * self.config.megatron.context_parallel_size

        def compute_logprobs_fn(output, data, use_dynamic_bsz=False, indices=None):
            response = data["responses"]
            response_length = response.size(1)
            log_probs = output["log_probs"][:, -response_length - 1 : -1].contiguous()
            return {"log_probs": log_probs}

        # We make recompute_old_log_prob by default here.
        # TODO (zhangchi.usc1992): actually, this function should only return log_prob and this logic should be handled by user outside
        recompute_old_log_prob = self.config.get("recompute_old_log_prob", True)

        entropys = torch.Tensor()
        if recompute_old_log_prob:
            select_keys = ["responses", "input_ids", "attention_mask", "position_ids"]
            batch = data.select(batch_keys=select_keys).batch
            input_ids = batch["input_ids"]
            batch_size = input_ids.size(0)
            response = batch["responses"]
            response_length = response.size(1)
            with torch.no_grad():
                output = self.forward_backward_batch(data, forward_only=True, post_process_fn=compute_logprobs_fn, calculate_entropy=calculate_entropy, use_dynamic_bsz=use_dynamic_bsz, micro_batch_size=micro_batch_size, max_token_len=max_token_len)
                if mpu.is_pipeline_last_stage(ignore_virtual=True):
                    # only on last rank. It should be on every tp rank
                    if calculate_entropy:
                        log_probs = [o[0]["log_probs"] for o in output["output"]]  # (bs, seq_size)
                    else:
                        log_probs = [o["log_probs"] for o in output["output"]]  # (bs, seq_size)
                    log_probs = torch.cat(log_probs, dim=0).to(torch.float32)
                    if use_dynamic_bsz:
                        indices = output["indices"]
                        indices = list(itertools.chain.from_iterable(indices))
                        assert len(indices) == log_probs.size(0), f"{len(indices)} vs. {log_probs.size()}"
                        revert_indices = torch.tensor(get_reverse_idx(indices), dtype=torch.long)
                        log_probs = log_probs[revert_indices]
                else:
                    log_probs = torch.empty(size=(batch_size, response_length), dtype=torch.float32, device=input_ids.device)

                # broadcast across pp ranks
                torch.distributed.broadcast(
                    tensor=log_probs,
                    src=mpu.get_pipeline_model_parallel_last_rank(),
                    group=mpu.get_pipeline_model_parallel_group(),
                    async_op=False,
                )
                if calculate_entropy:
                    # Note that o[0] is metrics, o[1] is entropy
                    if mpu.is_pipeline_last_stage(ignore_virtual=True):
                        entropys = torch.cat([o[1] for o in output["output"]], dim=0)
                        entropys = entropys.to(torch.float32)
                        if use_dynamic_bsz:
                            indices = output["indices"]
                            indices = list(itertools.chain.from_iterable(indices))
                            assert len(indices) == entropys.size(0), f"{len(indices)} vs. {entropys.size()}"
                            revert_indices = torch.tensor(get_reverse_idx(indices), dtype=torch.long)
                            entropys = entropys[revert_indices]
                    else:
                        entropys = torch.empty(size=(batch_size, response_length), dtype=torch.float32, device=input_ids.device)
                    # broadcast across pp ranks
                    torch.distributed.broadcast(
                        tensor=entropys,
                        src=mpu.get_pipeline_model_parallel_last_rank(),
                        group=mpu.get_pipeline_model_parallel_group(),
                        async_op=False,
                    )

        # add empty cache after each compute
        torch.cuda.empty_cache()

        return log_probs, entropys

    def make_minibatch_iterator(self, data: DataProto) -> Iterable[DataProto]:
        """Make minibatch iterator for updating the actor

        Args:
            data (DataProto): a DataProto containing keys

                ``input_ids``: tensor of shape [batch_size, sequence_length]. torch.int64, where ``sequence_length = prompt_length + response_length``

                ``attention_mask``: tensor of shape [batch_size, sequence_length]. torch.int64

                ``position_ids``: tensor of shape [batch_size, sequence_length]. torch.int64

                ``responses``: tensor of shape [batch_size, response_length]. torch.int64. Note that responses = input_ids[:, -response_length:]

                ``old_log_probs``: tensor of shape [batch_size, response_length]. torch.float32. The log probability of responses.

                ``advantages``: tensor of shape [batch_size, response_length]. torch.float32. The advantages of responses.
                See PPO paper for details. https://arxiv.org/abs/1707.06347

        Returns:

        """
        select_keys = ["responses", "input_ids", "attention_mask", "position_ids", "old_log_probs", "advantages"]
        if self.config.use_kl_loss:
            select_keys.append("ref_log_prob")
        self.has_multi_modal_inputs = "multi_modal_inputs" in data.non_tensor_batch.keys()
        if self.has_multi_modal_inputs:
            data = data.select(select_keys, ["multi_modal_inputs"])
        else:
            data = data.select(batch_keys=select_keys)
        return data.make_iterator(
            mini_batch_size=self.config.ppo_mini_batch_size,
            epochs=self.config.ppo_epochs,
            seed=self.config.data_loader_seed,
            dataloader_kwargs={"shuffle": self.config.shuffle},
        )

    def forward_backward_batch(self, data: DataProto, forward_only=False, post_process_fn=None, calculate_entropy=False, use_dynamic_bsz=False, micro_batch_size=None, max_token_len=None, mini_batch_size=None):
        """
        We assume:
        - The model takes input: (input_ids, attention_mask, position_ids). No rmpad for the input
        - The communication shape is (total_nnz_pad_to_sp // tp_size, 1, hidden_size) if sequence parallel is enabled
        """
        # broadcast from last pp rank to all other pp ranks
        # TODO: actually, we just need to control the sampling order.
        mini_batch = data
        broadcast_dict_tensor(mini_batch.batch, src=mpu.get_pipeline_model_parallel_last_rank(), group=mpu.get_pipeline_model_parallel_group())
        # split into micro-batches
<<<<<<< HEAD

        if data.meta_info.get("micro_batch_size", None) is not None:
            batch_size = data.meta_info["micro_batch_size"]
        else:
            batch_size = self.config.ppo_micro_batch_size_per_gpu
        self.has_multi_modal_inputs = "multi_modal_inputs" in data.non_tensor_batch.keys()
        if self.has_multi_modal_inputs:
            data.batch["multi_modal_inputs"] = data.non_tensor_batch["multi_modal_inputs"]
            data.batch["multi_modal_inputs_idx"] = torch.Tensor(list(range(len(data.non_tensor_batch["multi_modal_inputs"])))).to(torch.int64)
        batches = split_dict_tensor_into_batches(data.batch, batch_size=batch_size)
=======
        mini_batch.batch["attention_mask"] = mini_batch.batch["attention_mask"].to(bool)

        indices = None
        if use_dynamic_bsz:
            assert max_token_len is not None, "max_token_len must be set when use_dynamic_bsz is True"
            vpp_size = mpu.get_virtual_pipeline_model_parallel_world_size()
            if vpp_size is not None and vpp_size > 1:
                microbatch_group_size_per_vp_stage = self.tf_config.microbatch_group_size_per_vp_stage
                micro_batches, indices = rearrange_micro_batches(batch=mini_batch.batch, num_batches_divided_by=microbatch_group_size_per_vp_stage, max_token_len=max_token_len)
                assert len(micro_batches) % self.tf_config.microbatch_group_size_per_vp_stage == 0, f"micro_batches {micro_batches} must be divisible by microbatch_group_size_per_vp_stage {microbatch_group_size_per_vp_stage} for megatron backend"
            else:
                micro_batches, indices = rearrange_micro_batches(batch=mini_batch.batch, max_token_len=max_token_len)
            total_seqlen = max_token_len
        else:
            assert micro_batch_size is not None, "micro_batch_size is needed to be passed in when not using dynamic batch size"
            micro_batches = mini_batch.batch.split(micro_batch_size)
            seq_len = micro_batches[0]["input_ids"].shape[1]
            total_seqlen = micro_batch_size * seq_len
>>>>>>> 668e5f61
        # compute input shapes for pp stages
        n_micro_batch = len(micro_batches)

        forward_backward_func = get_forward_backward_func()

        def loss_func(output, data, meta_info):
            # For memory efficiency
            # We move calculation of entropy to compute_log_probs, forward_only == True
            device = output["log_probs"].device
            metrics = {}
            if forward_only:
                if post_process_fn is None:
                    pass
                    # metrics["logits"] = output
                else:
                    stats = post_process_fn(output, data)
                    metrics.update(stats)
                if not calculate_entropy:
                    return torch.tensor(1.0, device=device), metrics

            responses = data["responses"]
            response_length = responses.size(1)
            attention_mask = data["attention_mask"].to(bool)
            response_mask = attention_mask[:, -response_length:]
            loss_agg_mode = self.config.loss_agg_mode

            # compute policy loss
            log_prob = output["log_probs"][:, -response_length - 1 : -1].contiguous()
            ret_entropy = None
            if not forward_only:
                old_log_prob = data["old_log_probs"]
                advantages = data["advantages"]

                clip_ratio = meta_info["clip_ratio"]
                clip_ratio_low = self.config.clip_ratio_low if self.config.clip_ratio_low is not None else clip_ratio
                clip_ratio_high = self.config.clip_ratio_high if self.config.clip_ratio_high is not None else clip_ratio
                clip_ratio_c = meta_info["clip_ratio_c"]
                pg_loss, pg_clipfrac, ppo_kl, pg_clipfrac_lower = compute_policy_loss(
                    old_log_prob=old_log_prob,
                    log_prob=log_prob,
                    advantages=advantages,
                    response_mask=response_mask,
                    cliprange=clip_ratio,
                    cliprange_low=clip_ratio_low,
                    cliprange_high=clip_ratio_high,
                    clip_ratio_c=clip_ratio_c,
                    loss_agg_mode=loss_agg_mode,
                )
                policy_loss = pg_loss
            if calculate_entropy:
                entropy = output["entropy"][:, -response_length - 1 : -1].contiguous()
                if not forward_only:
                    entropy_loss = agg_loss(loss_mat=entropy, loss_mask=response_mask, loss_agg_mode=loss_agg_mode)
                    entropy_coeff = meta_info["entropy_coeff"]
                    policy_loss = pg_loss - entropy_coeff * entropy_loss
                else:
                    ret_entropy = entropy

            stats = {}
            if forward_only:
                policy_loss = torch.tensor(1.0, device=device)
            else:
                if self.config.use_kl_loss:
                    ref_log_prob = data["ref_log_prob"]
                    # compute kl loss
                    kld = kl_penalty(logprob=log_prob, ref_logprob=ref_log_prob, kl_penalty=self.config.kl_loss_type)
                    kl_loss = agg_loss(loss_mat=kld, loss_mask=response_mask, loss_agg_mode=self.config.loss_agg_mode)

                    policy_loss = policy_loss + kl_loss * self.config.kl_loss_coef
                    metrics["actor/kl_loss"] = kl_loss.detach().item()
                    metrics["actor/kl_coef"] = self.config.kl_loss_coef

                # return loss and stats
                stats.update(
                    {
                        "actor/pg_loss": pg_loss.detach().item(),
                        "actor/pg_clipfrac": pg_clipfrac.detach().item(),
                        "actor/ppo_kl": ppo_kl.detach().item(),
                        "actor/pg_clipfrac_lower": pg_clipfrac_lower.detach().item(),
                    }
                )

            append_to_dict(metrics, stats)
            return policy_loss, [metrics, ret_entropy]

        def forward_step(batch_iter, model):
            batch = next(batch_iter)
            input_ids = batch["input_ids"]
            attention_mask = batch["attention_mask"].to(bool)
            position_ids = batch["position_ids"]

            multi_modal_inputs = {}
            if "multi_modal_inputs" in batch:
                for key in batch["multi_modal_inputs"][0].keys():
                    multi_modal_inputs[key] = torch.cat(
                        [batch["multi_modal_inputs"][i][key] for i in batch['multi_modal_inputs_idx']], dim=0
                    )
            responses = batch["responses"]
            response_length = responses.size(1)
            label = copy.deepcopy(position_ids)
            label[:, -response_length - 1 : -1] = responses
            label_mask = copy.deepcopy(attention_mask)
            label_mask[:, : -response_length - 1] = False
            label_mask[:, -1] = False

            def logits_processor(logits, label, label_mask):
                assert logits.shape[:2] == label.shape[:2]
                assert label.shape == label_mask.shape

                ret = {}

                if calculate_entropy:
                    entropy = vocab_parallel_entropy(logits)
                    ret["entropy"] = entropy

                log_probs = vocab_parallel_log_probs_from_logits(logits, label)
                log_probs = log_probs.masked_fill(~label_mask, 0.0)
                ret["log_probs"] = log_probs
                return ret

            logits_processor_args = {"label": label, "label_mask": label_mask}

            from verl.models.mcore import get_mcore_forward_fn

            forward_fn = get_mcore_forward_fn(self.hf_config)

            output = forward_fn(model, input_ids, attention_mask, position_ids, sequence_parallel=self.tf_config.sequence_parallel,multi_modal_inputs=multi_modal_inputs, logits_processor=logits_processor, logits_processor_args=logits_processor_args)

            if forward_only:
                meta_info = None
            else:
                clip_ratio_c = self.config.get("clip_ratio_c", 3.0)
                meta_info = {
                    "clip_ratio": self.config.clip_ratio,
                    "entropy_coeff": self.config.entropy_coeff,
                    "clip_ratio_c": clip_ratio_c,
                }
            return output, partial(loss_func, data=batch, meta_info=meta_info)

        # batch should be a list of batches inside micro-batches
        batch_generator = make_batch_generator(micro_batches, vpp_size=len(self.actor_module))

        # TODO: we may use the new schedule instead
        # for flash-attn: (seq_len, batch_size, hidden_size) = (mbs*seq_len, 1, hidden_size)
        if mpu.get_pipeline_model_parallel_world_size() > 1:
            losses_reduced = forward_backward_func(
                forward_step_func=forward_step,
                data_iterator=batch_generator,
                model=self.actor_module,
                num_microbatches=n_micro_batch,
                seq_length=total_seqlen,  # no use when input_shapes was set
                micro_batch_size=1,  # no use when input_shapes was set
                forward_only=forward_only,
            )
        else:
            losses_reduced = forward_backward_func(
                forward_step_func=forward_step,
                data_iterator=batch_generator,
                model=self.actor_module,
                num_microbatches=n_micro_batch,
                seq_length=total_seqlen,  # in use for pp = 1
                micro_batch_size=1,  # in use for pp = 1
                forward_only=forward_only,
            )
        # loss_reduces contains the stats returned from loss_func
<<<<<<< HEAD

        if self.has_multi_modal_inputs:
            data.batch.pop("multi_modal_inputs")
            data.batch.pop("multi_modal_inputs_idx")
            data.non_tensor_batch.pop("multi_modal_inputs")
=======
        losses_reduced = {"output": losses_reduced}
        if use_dynamic_bsz:
            losses_reduced["indices"] = indices
>>>>>>> 668e5f61
        return losses_reduced

    @GPUMemoryLogger(role="megatron actor", logger=logger)
    def update_policy(self, dataloader: Iterable[DataProto]) -> Dict:
        """Update the policy with an iterator of DataProto

        Args:
            dataloader (Iterable[DataProto]): an iterator over the DataProto that returns by ``make_minibatch_iterator``
                The keys of each data batch is described in the make_minibatch_iterator.

        Returns:
            Dict: a dictionary containing the statistics. Note that the statistics are only valid in the last pp stage
            and users have to combine the output in each dp rank manually.

        """
        metrics = {}
        self.prof.start()
        for data in dataloader:
            data.to(torch.cuda.current_device())
            self.actor_optimizer.zero_grad()
            # use use_contiguous_buffers_in_local_ddp and no overlap_dp_param_comm
            for chunk in self.actor_module:
                # if use distributed optimizer, zero grad buffer will be handled by optimizer
                chunk.zero_grad_buffer()

            calculate_entropy = self.config.entropy_coeff != 0
            if data.meta_info.get("micro_batch_size", None) is not None:
                micro_batch_size = data.meta_info["micro_batch_size"]
            else:
                micro_batch_size = self.config.ppo_micro_batch_size_per_gpu
            max_token_len = None
            if self.config.use_dynamic_bsz:
                max_token_len = self.config.ppo_max_token_len_per_gpu * self.config.megatron.context_parallel_size
            metric_micro_batch = self.forward_backward_batch(data, calculate_entropy=calculate_entropy, use_dynamic_bsz=self.config.use_dynamic_bsz, micro_batch_size=micro_batch_size, max_token_len=max_token_len, mini_batch_size=self.config.ppo_mini_batch_size)
            metric_micro_batch = metric_micro_batch["output"]
            for metric in metric_micro_batch:
                # Note that o[0] is metrics, o[1] is entropy, o[2] is response_mask
                append_to_dict(metrics, metric[0])  # append the metric from this micro-batch to global metrics.

            update_successful, grad_norm, num_zeros_in_grad = self.actor_optimizer.step()
            learning_rate = self.actor_optimizer.param_groups[-1]["lr"]
            data = {"actor/grad_norm": grad_norm, "actor/lr": learning_rate}
            append_to_dict(metrics, data)

            if update_successful:
                # allgather already execute in optimizer.step in new megatron
                pass
            else:
                raise NotImplementedError
            self.prof.step()
        # add empty cache after each compute
        self.prof.stop_and_save()
        self.prof.stop_trace()
        torch.cuda.empty_cache()
        return metrics<|MERGE_RESOLUTION|>--- conflicted
+++ resolved
@@ -293,19 +293,11 @@
         mini_batch = data
         broadcast_dict_tensor(mini_batch.batch, src=mpu.get_pipeline_model_parallel_last_rank(), group=mpu.get_pipeline_model_parallel_group())
         # split into micro-batches
-<<<<<<< HEAD
-
-        if data.meta_info.get("micro_batch_size", None) is not None:
-            batch_size = data.meta_info["micro_batch_size"]
-        else:
-            batch_size = self.config.ppo_micro_batch_size_per_gpu
-        self.has_multi_modal_inputs = "multi_modal_inputs" in data.non_tensor_batch.keys()
+        mini_batch.batch["attention_mask"] = mini_batch.batch["attention_mask"].to(bool)
+        self.has_multi_modal_inputs = "multi_modal_inputs" in mini_batch.non_tensor_batch.keys()
         if self.has_multi_modal_inputs:
-            data.batch["multi_modal_inputs"] = data.non_tensor_batch["multi_modal_inputs"]
-            data.batch["multi_modal_inputs_idx"] = torch.Tensor(list(range(len(data.non_tensor_batch["multi_modal_inputs"])))).to(torch.int64)
-        batches = split_dict_tensor_into_batches(data.batch, batch_size=batch_size)
-=======
-        mini_batch.batch["attention_mask"] = mini_batch.batch["attention_mask"].to(bool)
+            mini_batch.batch["multi_modal_inputs"] = mini_batch.non_tensor_batch["multi_modal_inputs"]
+            mini_batch.batch["multi_modal_inputs_idx"] = torch.Tensor(list(range(len(mini_batch.non_tensor_batch["multi_modal_inputs"])))).to(torch.int64)
 
         indices = None
         if use_dynamic_bsz:
@@ -323,7 +315,6 @@
             micro_batches = mini_batch.batch.split(micro_batch_size)
             seq_len = micro_batches[0]["input_ids"].shape[1]
             total_seqlen = micro_batch_size * seq_len
->>>>>>> 668e5f61
         # compute input shapes for pp stages
         n_micro_batch = len(micro_batches)
 
@@ -418,9 +409,7 @@
             multi_modal_inputs = {}
             if "multi_modal_inputs" in batch:
                 for key in batch["multi_modal_inputs"][0].keys():
-                    multi_modal_inputs[key] = torch.cat(
-                        [batch["multi_modal_inputs"][i][key] for i in batch['multi_modal_inputs_idx']], dim=0
-                    )
+                    multi_modal_inputs[key] = torch.cat([batch["multi_modal_inputs"][i][key] for i in batch["multi_modal_inputs_idx"]], dim=0)
             responses = batch["responses"]
             response_length = responses.size(1)
             label = copy.deepcopy(position_ids)
@@ -450,7 +439,7 @@
 
             forward_fn = get_mcore_forward_fn(self.hf_config)
 
-            output = forward_fn(model, input_ids, attention_mask, position_ids, sequence_parallel=self.tf_config.sequence_parallel,multi_modal_inputs=multi_modal_inputs, logits_processor=logits_processor, logits_processor_args=logits_processor_args)
+            output = forward_fn(model, input_ids, attention_mask, position_ids, sequence_parallel=self.tf_config.sequence_parallel, multi_modal_inputs=multi_modal_inputs, logits_processor=logits_processor, logits_processor_args=logits_processor_args)
 
             if forward_only:
                 meta_info = None
@@ -489,17 +478,15 @@
                 forward_only=forward_only,
             )
         # loss_reduces contains the stats returned from loss_func
-<<<<<<< HEAD
 
         if self.has_multi_modal_inputs:
             data.batch.pop("multi_modal_inputs")
             data.batch.pop("multi_modal_inputs_idx")
             data.non_tensor_batch.pop("multi_modal_inputs")
-=======
+
         losses_reduced = {"output": losses_reduced}
         if use_dynamic_bsz:
             losses_reduced["indices"] = indices
->>>>>>> 668e5f61
         return losses_reduced
 
     @GPUMemoryLogger(role="megatron actor", logger=logger)
