--- conflicted
+++ resolved
@@ -371,14 +371,12 @@
             attention_mask = batch["attention_mask"].to(bool)
             position_ids = batch["position_ids"]
 
-<<<<<<< HEAD
             multi_modal_inputs = {}
             if "multi_modal_inputs" in batch:
                 for key in batch["multi_modal_inputs"][0].keys():
                     multi_modal_inputs[key] = torch.cat(
                         [batch["multi_modal_inputs"][i][key] for i in batch['multi_modal_inputs_idx']], dim=0
                     )
-=======
             responses = batch["responses"]
             response_length = responses.size(1)
             label = copy.deepcopy(position_ids)
@@ -399,21 +397,13 @@
                 return ret
 
             logits_processor_args = {"label": label, "label_mask": label_mask}
->>>>>>> 04acd09d
 
             from verl.models.mcore import get_mcore_forward_fn
 
             forward_fn = get_mcore_forward_fn(self.hf_config)
 
-<<<<<<< HEAD
-            output = forward_fn(
-                model, input_ids, attention_mask, position_ids, sequence_parallel=self.tf_config.sequence_parallel,
-                multi_modal_inputs=multi_modal_inputs
-            )
-=======
-            output = forward_fn(model, input_ids, attention_mask, position_ids, sequence_parallel=self.tf_config.sequence_parallel, logits_processor=logits_processor, logits_processor_args=logits_processor_args)
-
->>>>>>> 04acd09d
+            output = forward_fn(model, input_ids, attention_mask, position_ids, sequence_parallel=self.tf_config.sequence_parallel,multi_modal_inputs=multi_modal_inputs, logits_processor=logits_processor, logits_processor_args=logits_processor_args)
+
             if forward_only:
                 meta_info = None
             else:
