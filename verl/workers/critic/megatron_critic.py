# Copyright 2024 Bytedance Ltd. and/or its affiliates
#
# Licensed under the Apache License, Version 2.0 (the "License");
# you may not use this file except in compliance with the License.
# You may obtain a copy of the License at
#
#     http://www.apache.org/licenses/LICENSE-2.0
#
# Unless required by applicable law or agreed to in writing, software
# distributed under the License is distributed on an "AS IS" BASIS,
# WITHOUT WARRANTIES OR CONDITIONS OF ANY KIND, either express or implied.
# See the License for the specific language governing permissions and
# limitations under the License.
"""
Implement a multiprocess PPOCritic
"""

from functools import partial
from typing import Iterable

import torch
import torch.distributed
from megatron.core import parallel_state as mpu
from megatron.core.optimizer import DistributedOptimizer, OptimizerConfig
from megatron.core.pipeline_parallel import get_forward_backward_func
from omegaconf import OmegaConf
from torch import nn

from verl import DataProto
from verl.trainer.ppo import core_algos
from verl.utils.megatron.pipeline_parallel import compute_transformers_input_shapes, make_batch_generator
from verl.utils.py_functional import append_to_dict
from verl.utils.torch_functional import broadcast_dict_tensor, masked_mean, split_dict_tensor_into_batches
from verl.workers.critic import BasePPOCritic


class MegatronPPOCritic(BasePPOCritic):
    def __init__(
        self,
        config,
        model_config,
        hf_config,
        tf_config,
        critic_module: nn.ModuleList,
        critic_optimizer: DistributedOptimizer,
        critic_optimizer_config: OptimizerConfig,
    ):
        super().__init__(config=config)
        self._validate_config(config)
        self.model_config = model_config
        self.hf_config = hf_config  # huggingface config
        self.tf_config = tf_config  # mcore transformer config

        self.critic_module = critic_module
        self.critic_optimizer = critic_optimizer
        self.critic_optimizer_config = critic_optimizer_config

        # we create a separate nametuple for optimizer step so that global args won't affect it.
        self.optimizer_step_args = OmegaConf.create(
            {
                "skip_grad": None,
                "overlap_dp_param_comm": False,
                "overlap_dp_grad_comm": False,
                "gradient_accumulation_steps": 1,
                "sequence_parallel": self.tf_config.sequence_parallel,
                "DDP_impl": "local",
                "layernorm_allreduce_bucket_threshold": 0,
                "pipeline_model_parallel_split_rank": None,
                "reduce_grads_use_alltoall": False,
            }
        )

    def _validate_config(self, config) -> None:
        """Validate config options not implemented for Megatron backend"""
        assert config.get("ulysses_sequence_parallel_size", 1) == 1
        if config.shuffle:
            assert config.data_loader_seed is not None, "If shuffle dataloader, seed must be manually set"
        if config.megatron.tensor_model_parallel_size == 1:
            print("[Warining] Because critic tp size == 1, set sp to False")
            config.megatron.sequence_parallel = False
        self.config = config

    def compute_values(self, data: DataProto) -> DataProto:
        # data.batch = data.batch.to(self.critic_module.module.device)
        responses = data.batch["responses"]
        attention_mask = data.batch["attention_mask"]
        response_length = responses.size(1)
        with torch.no_grad():
            output = self.forward_backward_batch(data=data, forward_only=True)
            if mpu.is_pipeline_last_stage(ignore_virtual=True):
                # only on last rank. It should be on every tp rank
                values = torch.cat([o["vpreds"] for o in output], dim=0)  # (bs, seq_size, vocal_size)
                values = values.to(torch.float32)
            else:
                values = torch.empty_like(attention_mask, dtype=torch.float32)

            # each tp ranks should contain the same value
            values = values * attention_mask
            values = values[:, -response_length - 1 : -1]
            values = values.contiguous()

            # sync among pp ranks
            torch.distributed.broadcast(
                tensor=values,
                src=mpu.get_pipeline_model_parallel_last_rank(),
                group=mpu.get_pipeline_model_parallel_group(),
            )

        # add empty cache after each compute
        torch.cuda.empty_cache()

        return values

    def make_minibatch_iterator(self, data: DataProto) -> Iterable[DataProto]:
        select_keys = ["input_ids", "responses", "attention_mask", "position_ids", "values", "returns"]
        data = data.select(batch_keys=select_keys)
        return data.make_iterator(
            mini_batch_size=self.config.ppo_mini_batch_size,
            epochs=self.config.ppo_epochs,
            seed=self.config.data_loader_seed,
            dataloader_kwargs={"shuffle": self.config.shuffle},
        )

    def forward_backward_batch(self, data: DataProto, forward_only=False):
        # broadcast from last pp rank to all other pp ranks
        data.batch = data.batch.contiguous()
        broadcast_dict_tensor(
            data.batch, src=mpu.get_pipeline_model_parallel_last_rank(), group=mpu.get_pipeline_model_parallel_group()
        )
        # split into micro-batches
        data.batch["attention_mask"] = data.batch["attention_mask"].to(bool)
        batches = split_dict_tensor_into_batches(data.batch, batch_size=self.config.ppo_micro_batch_size_per_gpu)
        n_micro_batch = len(batches)
        seq_len = batches[0]["input_ids"].shape[1]

        # compute input shapes for pp stages
        input_shapes = compute_transformers_input_shapes(
            batches,
            meta_info={
                "sequence_parallel": self.tf_config.sequence_parallel,
                "hidden_size": self.model_config.hidden_size,
            },
        )

        forward_backward_func = get_forward_backward_func()

        def loss_func(output, data, meta_info):
            if forward_only:
<<<<<<< HEAD
                return torch.tensor(1.0, device=output.device), {'vpreds': output}
=======
                return 1.0, {"vpreds": output}
>>>>>>> b00f77d8

            responses = data["responses"]
            attention_mask = data["attention_mask"]
            values = data["values"]
            returns = data["returns"]
            response_length = responses.size(1)

            response_mask = attention_mask[:, -response_length:]

            cliprange_value = self.config.cliprange_value

            vpreds = output  # (bs, sequence_length)
            vpreds = vpreds[:, -response_length - 1 : -1]

            vf_loss, vf_clipfrac = core_algos.compute_value_loss(
                vpreds=vpreds,
                values=values,
                returns=returns,
                response_mask=response_mask,
                cliprange_value=cliprange_value,
            )
            stats = {
                "critic/vf_loss": vf_loss.detach().item(),
                "critic/vf_clipfrac": vf_clipfrac.detach().item(),
                "critic/vpred_mean": masked_mean(vpreds, response_mask).detach().item(),
            }

            return vf_loss, stats

        def forward_step(batch_iter, model):
            batch = next(batch_iter)
            input_ids = batch["input_ids"]
            attention_mask = batch["attention_mask"]
            position_ids = batch["position_ids"]
            from verl.models.mcore import get_mcore_forward_fn

            forward_fn = get_mcore_forward_fn(self.hf_config)

            output = forward_fn(
                model,
                input_ids,
                attention_mask,
                position_ids,
                sequence_parallel=self.tf_config.sequence_parallel,
                value_model=True,
            )

            return output, partial(loss_func, data=batch, meta_info={})

        # batch should be a list of batches inside micro-batches
        batch_generator = make_batch_generator(batches, vpp_size=len(self.critic_module))

        # TODO: we may use the new schedule instead
        # for flash-attn: (seq_len, batch_size, hidden_size) = (mbs*seq_len, 1, hidden_size)
        if mpu.get_pipeline_model_parallel_world_size() > 1:
            losses_reduced = forward_backward_func(
                forward_step_func=forward_step,
                data_iterator=batch_generator,
                model=self.critic_module,
                num_microbatches=n_micro_batch,
                seq_length=self.config.ppo_micro_batch_size_per_gpu * seq_len,  # no use when input_shapes was set
                micro_batch_size=1,  # no use when input_shapes was set
                forward_only=forward_only,
            )
        else:
            losses_reduced = forward_backward_func(
                forward_step_func=forward_step,
                data_iterator=batch_generator,
                model=self.critic_module,
                num_microbatches=n_micro_batch,
                seq_length=self.config.ppo_micro_batch_size_per_gpu * seq_len,  # in use for pp = 1
                micro_batch_size=1,  # in use for pp = 1
                forward_only=forward_only,
            )
        # loss_reduces contains the stats returned from loss_func
        return losses_reduced

    def update_critic(self, dataloader: Iterable[DataProto]):
        metrics = {}

        for data in dataloader:
            # data = data.batch.to(self.critic_module.device)
            self.critic_optimizer.zero_grad()
            # use use_contiguous_buffers_in_local_ddp and no overlap_dp_param_comm
            for chunk in self.critic_module:
                chunk.zero_grad_buffer()

            metric_micro_batch = self.forward_backward_batch(data)

            update_successful, grad_norm, num_zeros_in_grad = self.critic_optimizer.step()

            if update_successful:
                # allgather already execute in optimizer.step in new megatron
                pass
            else:
                raise NotImplementedError

            for metric in metric_micro_batch:
                append_to_dict(metrics, metric)  # append the metric from this micro-batch to global metrics.

        # add empty cache after each compute
        torch.cuda.empty_cache()
        return metrics<|MERGE_RESOLUTION|>--- conflicted
+++ resolved
@@ -146,11 +146,7 @@
 
         def loss_func(output, data, meta_info):
             if forward_only:
-<<<<<<< HEAD
                 return torch.tensor(1.0, device=output.device), {'vpreds': output}
-=======
-                return 1.0, {"vpreds": output}
->>>>>>> b00f77d8
 
             responses = data["responses"]
             attention_mask = data["attention_mask"]
