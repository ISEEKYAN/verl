--- conflicted
+++ resolved
@@ -143,12 +143,7 @@
         from verl.utils.megatron_utils import get_model, init_megatron_optim_config
         from verl.utils.model import get_generation_config, print_model_size
 
-<<<<<<< HEAD
         self._init_hf_config_and_tf_config(model_path, self.dtype, override_model_config, override_transformer_config)
-=======
-        trust_remote_code = self.config.model.get("trust_remote_code", False)
-        self._init_hf_config_and_tf_config(model_path, self.dtype, override_model_config, trust_remote_code)
->>>>>>> ae550a88
         self.generation_config = get_generation_config(self.local_path)
 
         def megatron_actor_model_provider(pre_process, post_process):
@@ -242,7 +237,6 @@
                     tokenizer=self.tokenizer,
                     model_hf_config=self.actor_model_config,
                     device_mesh=rollout_device_mesh,
-                    trust_remote_code=trust_remote_code,
                 )
             log_gpu_memory_usage("After building vllm rollout", logger=logger)
 
@@ -566,12 +560,7 @@
         from verl.utils.megatron_utils import get_model, init_megatron_optim_config
         from verl.utils.model import print_model_size
 
-<<<<<<< HEAD
         self._init_hf_config_and_tf_config(model_path, self.dtype, override_model_config, override_transformer_config)
-=======
-        trust_remote_code = self.config.model.get("trust_remote_code", False)
-        self._init_hf_config_and_tf_config(model_path, self.dtype, override_model_config, trust_remote_code)
->>>>>>> ae550a88
 
         def megatron_critic_model_provider(pre_process, post_process):
             from verl.models.mcore import init_mcore_model
@@ -763,12 +752,7 @@
 
         from verl.utils.megatron_utils import get_model
 
-<<<<<<< HEAD
         self._init_hf_config_and_tf_config(model_path, self.dtype, override_model_config, override_transformer_config)
-=======
-        trust_remote_code = self.config.model.get("trust_remote_code", False)
-        self._init_hf_config_and_tf_config(model_path, self.dtype, override_model_config, trust_remote_code)
->>>>>>> ae550a88
 
         def megatron_rm_model_provider(pre_process, post_process):
             from verl.models.mcore import init_mcore_model
