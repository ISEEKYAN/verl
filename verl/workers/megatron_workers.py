# Copyright 2024 Bytedance Ltd. and/or its affiliates
#
# Licensed under the Apache License, Version 2.0 (the "License");
# you may not use this file except in compliance with the License.
# You may obtain a copy of the License at
#
#     http://www.apache.org/licenses/LICENSE-2.0
#
# Unless required by applicable law or agreed to in writing, software
# distributed under the License is distributed on an "AS IS" BASIS,
# WITHOUT WARRANTIES OR CONDITIONS OF ANY KIND, either express or implied.
# See the License for the specific language governing permissions and
# limitations under the License.
"""
The main entry point to run the PPO algorithm
"""

import datetime
import logging
import os
import time
from typing import Any

import psutil
import torch
import torch.distributed
from codetiming import Timer
from megatron.core import parallel_state as mpu
from omegaconf import DictConfig, OmegaConf

from verl import DataProto
from verl.single_controller.base.decorator import Dispatch, register
from verl.single_controller.base.megatron.worker import MegatronWorker
from verl.utils import hf_tokenizer
from verl.utils.checkpoint.megatron_checkpoint_manager import MegatronCheckpointManager
from verl.utils.config import omega_conf_to_dataclass
from verl.utils.device import get_device_id, get_device_name, get_nccl_backend, get_torch_device
from verl.utils.flops_counter import FlopsCounter
from verl.utils.fs import copy_to_local
from verl.utils.megatron_utils import (
    load_megatron_model_to_gpu,
    load_megatron_optimizer,
    offload_megatron_model_to_cpu,
    offload_megatron_optimizer,
)
from verl.utils.memory_utils import aggressive_empty_cache
from verl.utils.model import get_hf_model_path, load_mcore_dist_weights, load_megatron_gptmodel_weights
from verl.utils.profiler import (
    DistProfiler,
    DistProfilerExtension,
    GPUMemoryLogger,
    log_gpu_memory_usage,
    simple_timer,
)
from verl.utils.profiler.performance import reduce_timing
from verl.workers.actor.megatron_actor import MegatronPPOActor
from verl.workers.config import McoreCriticConfig
from verl.workers.critic.megatron_critic import MegatronPPOCritic
from verl.workers.reward_model.megatron.reward_model import MegatronRewardModel

logger = logging.getLogger(__file__)
logger.setLevel(os.getenv("VERL_LOGGING_LEVEL", "WARN"))


def set_random_seed(seed):
    import random

    import numpy as np
    import torch

    torch.manual_seed(seed)
    np.random.seed(seed)
    random.seed(seed)
    if get_torch_device().device_count() > 0:
        from megatron.core import tensor_parallel

        tensor_parallel.model_parallel_cuda_manual_seed(seed)
    # FIXME: torch cumsum not support deterministic (used in vllm sampler),
    # https://github.com/pytorch/pytorch/issues/89492
    # torch.use_deterministic_algorithms(True, warn_only=True)
    # os.environ['CUBLAS_WORKSPACE_CONFIG'] = ':4096:8'


class ActorRolloutRefWorker(MegatronWorker, DistProfilerExtension):
    """
    This worker can be instantiated as a standalone actor or a standalone rollout or a standalone reference policy
    or a hybrid engine based on the config.rollout
    """

    def __init__(self, config: DictConfig, role: str, **kwargs):
        MegatronWorker.__init__(self)
        self.config = config

        # NOTE(sgm): We utilize colocate WorkerGroup by default.
        # As a result, Workers for different model share the same process.
        # Therefore, we only require one distribute initialization.
        # To utilize different parallel strategy in different models:
        # 1, users should disable WorkerDict; 2.assign different ResourcePool to different models,
        # 3. and apply the following patch in ray==2.10, https://github.com/ray-project/ray/pull/44385
        if not torch.distributed.is_initialized():
            rank = int(os.environ["LOCAL_RANK"])
            torch.distributed.init_process_group(
                backend=get_nccl_backend(),
                timeout=datetime.timedelta(seconds=self.config.get("nccl_timeout", 600)),
                init_method=os.environ.get("DIST_INIT_METHOD", None),
            )
            get_torch_device().set_device(rank)

            mpu.initialize_model_parallel(
                tensor_model_parallel_size=self.config.actor.megatron.tensor_model_parallel_size,
                pipeline_model_parallel_size=self.config.actor.megatron.pipeline_model_parallel_size,
                virtual_pipeline_model_parallel_size=self.config.actor.megatron.virtual_pipeline_model_parallel_size,
                pipeline_model_parallel_split_rank=None,
                use_sharp=False,
                context_parallel_size=self.config.actor.megatron.context_parallel_size,
                expert_model_parallel_size=self.config.actor.megatron.expert_model_parallel_size,
                expert_tensor_parallel_size=self.config.actor.megatron.expert_tensor_parallel_size,
                nccl_communicator_config_path=None,
            )

        set_random_seed(seed=self.config.actor.megatron.seed)

        self.role = role
        assert self.role in ["actor", "rollout", "ref", "actor_rollout", "actor_rollout_ref"]

        self._is_actor = self.role in ["actor", "actor_rollout", "actor_rollout_ref"]
        self._is_rollout = self.role in ["rollout", "actor_rollout", "actor_rollout_ref"]
        self._is_ref = self.role in ["ref", "actor_rollout_ref"]

        profiler_config = omega_conf_to_dataclass(config.get("profiler"))
        DistProfilerExtension.__init__(self, DistProfiler(rank=self.rank, config=profiler_config))

        # TODO(sgm): Currently, we only support reference model param offload
        # will support other offload later
        self._is_offload_param = False
        self._is_offload_grad = False
        self._is_offload_optimizer = False

        # normalize config
        if self._is_actor and self._is_rollout:
            self.config.actor.ppo_mini_batch_size *= self.config.rollout.n
            self.config.actor.ppo_mini_batch_size //= mpu.get_data_parallel_world_size()
            if self.config.actor.get("ppo_micro_batch_size", None):
                self.config.actor.ppo_micro_batch_size //= mpu.get_data_parallel_world_size()
                self.config.rollout.log_prob_micro_batch_size //= mpu.get_data_parallel_world_size()
                self.config.actor.ppo_micro_batch_size_per_gpu = self.config.actor.ppo_micro_batch_size
                self.config.rollout.log_prob_micro_batch_size_per_gpu = self.config.rollout.log_prob_micro_batch_size

            self._is_offload_param = self.config.actor.megatron.get("param_offload", False)
            self._is_offload_grad = self.config.actor.megatron.get("grad_offload", False)
            self._is_offload_optimizer = self.config.actor.megatron.get("optimizer_offload", False)
        elif self._is_ref:
            if self.config.ref.get("log_prob_micro_batch_size", None):
                self.config.ref.log_prob_micro_batch_size //= mpu.get_data_parallel_world_size()
                self.config.ref.log_prob_micro_batch_size_per_gpu = self.config.ref.log_prob_micro_batch_size
            else:
                assert self.config.ref.get("log_prob_micro_batch_size_per_gpu", None) is not None, (
                    "Please note that in the ref policy configuration, `log_prob_micro_batch_size_per_gpu` and "
                    "`log_prob_micro_batch_size` should not be None at the same time."
                )
            self._ref_is_offload_param = self.config.ref.megatron.get("param_offload", False)

    def _build_model_optimizer(self, model_path, optim_config, override_model_config, override_transformer_config):
        from verl.utils.megatron.optimizer import get_megatron_optimizer, get_megatron_optimizer_param_scheduler
        from verl.utils.megatron_utils import get_model, init_megatron_optim_config
        from verl.utils.model import get_generation_config, print_model_size

        self._init_hf_config_and_tf_config(
            model_path,
            model_path,
            self.dtype,
            override_model_config,
            override_transformer_config,
            self.config.model.get("trust_remote_code", False),
            self.config.actor.megatron.use_mbridge,
        )
        self.generation_config = get_generation_config(self.local_path)

        override_ddp_config = OmegaConf.to_container(
            self.config.actor.megatron.get("override_ddp_config", OmegaConf.create()), resolve=True
        )

        def make_model(wrap_with_ddp=False):
            if self.bridge is not None:
                from verl.models.mcore.mbridge import freeze_moe_router

                post_model_creation_callbacks = []
                if override_model_config.get("moe_config", {}).get("freeze_moe_router", False):
                    post_model_creation_callbacks.append(freeze_moe_router)
                return self.bridge.get_model(
                    post_model_creation_callbacks=post_model_creation_callbacks,
                    wrap_with_ddp=wrap_with_ddp,
                    optimizer_config=override_ddp_config,
                )
            else:

                def megatron_actor_model_provider(pre_process, post_process):
                    from verl.models.mcore import init_mcore_model

                    parallel_model = init_mcore_model(
                        self.tf_config,
                        self.hf_config,
                        pre_process,
                        post_process,
                        share_embeddings_and_output_weights=self.share_embeddings_and_output_weights,
                        value=False,
                        freeze_moe_router=override_model_config.get("moe_config", {}).get("freeze_moe_router", False),
                    )
                    parallel_model.to(get_device_name())
                    return parallel_model

<<<<<<< HEAD
=======
                override_ddp_config = OmegaConf.to_container(
                    OmegaConf.create(self.config.actor.megatron.get("override_ddp_config", {}))
                )
>>>>>>> d57bfb02
                return get_model(
                    megatron_actor_model_provider,
                    wrap_with_ddp=wrap_with_ddp,
                    use_distributed_optimizer=self.config.actor.megatron.use_distributed_optimizer,
                    override_ddp_config=override_ddp_config,
                )

        if self._is_actor or self._is_rollout:
            actor_module = make_model(wrap_with_ddp=True)
            print(f"actor_module: {len(actor_module)}")
            if self.config.actor.load_weight:
                if self.config.actor.megatron.use_dist_checkpointing:
                    load_mcore_dist_weights(
                        actor_module, self.config.actor.megatron.dist_checkpointing_path, is_value_model=False
                    )
                else:
                    if self.bridge is not None:
                        local_model_path = get_hf_model_path(self.config)
                        self.bridge.load_weights(actor_module, local_model_path)
                    else:
                        load_megatron_gptmodel_weights(
                            self.config, self.hf_config, actor_module, params_dtype=self.dtype, is_value_model=False
                        )

            if self.rank == 0:
                print_model_size(actor_module[0])
            log_gpu_memory_usage("After MegatronPPOActor init", logger=logger)
        elif self._is_ref:
            print(f"self.config.ref.load_weight: {self.config.ref.load_weight}")
            ref_module = make_model(wrap_with_ddp=False)
            if self.config.ref.load_weight:  # should align with the actor:
                assert self.config.actor.load_weight == self.config.ref.load_weight
                print("load ref weight start")
                if self.config.ref.megatron.use_dist_checkpointing:
                    load_mcore_dist_weights(
                        ref_module, self.config.ref.megatron.dist_checkpointing_path, is_value_model=False
                    )
                else:
                    if self.bridge is not None:
                        local_model_path = get_hf_model_path(self.config)
                        self.bridge.load_weights(ref_module, local_model_path)
                    else:
                        load_megatron_gptmodel_weights(
                            self.config, self.hf_config, ref_module, params_dtype=self.dtype, is_value_model=False
                        )
            log_gpu_memory_usage("After ref module init", logger=logger)
            return ref_module, self.hf_config

        # TODO: add more optimizer args into config
        if self._is_actor:
            optim_config_megatron = init_megatron_optim_config(optim_config)
            actor_optimizer = get_megatron_optimizer(model=actor_module, config=optim_config_megatron)
            actor_optimizer_scheduler = get_megatron_optimizer_param_scheduler(
                optimizer=actor_optimizer, config=optim_config
            )
        else:
            optim_config = None
            actor_optimizer = None
            actor_optimizer_scheduler = None

        log_gpu_memory_usage("After actor optimizer init", logger=logger)

        return actor_module, actor_optimizer, actor_optimizer_scheduler, self.hf_config, optim_config

    def _build_rollout(self, trust_remote_code=False):
        from torch.distributed.device_mesh import init_device_mesh

        layer_name_mapping = {
            "qkv_layer_name": "self_attention.linear_qkv.",
            "gate_proj_layer_name": "linear_fc1.",
        }
        if self.config.rollout.name == "vllm":
            from torch.distributed.device_mesh import init_device_mesh

            from verl.workers.rollout.vllm_rollout import vLLMRollout
            from verl.workers.sharding_manager.megatron_vllm import MegatronVLLMShardingManager

            # NOTE(sgm): If the QKV and gate_up projection layer are concate together in actor,
            # we will reorganize their weight format when resharding from actor to rollout.

            infer_tp = self.config.rollout.tensor_model_parallel_size
            dp = self.world_size // infer_tp
            assert self.world_size % infer_tp == 0, (
                f"rollout world_size: {self.world_size} is not divisible by infer_tp: {infer_tp}"
            )
            rollout_device_mesh = init_device_mesh(
                get_device_name(), mesh_shape=(dp, infer_tp), mesh_dim_names=["dp", "infer_tp"]
            )
            log_gpu_memory_usage("Before building vllm rollout", logger=None)

            local_path = copy_to_local(self.config.model.path, use_shm=self.config.model.get("use_shm", False))
            from verl.workers.rollout.vllm_rollout import vLLMAsyncRollout

            vllm_rollout_cls = vLLMRollout if self.config.rollout.mode == "sync" else vLLMAsyncRollout
            rollout = vllm_rollout_cls(
                model_path=local_path,
                config=self.config.rollout,
                tokenizer=self.tokenizer,
                model_hf_config=self.actor_model_config,
                device_mesh=rollout_device_mesh,
                trust_remote_code=trust_remote_code,
            )
            log_gpu_memory_usage("After building vllm rollout", logger=logger)

            # perform weight resharding between actor and rollout
            from verl.models.mcore import get_mcore_weight_converter

            weight_converter = get_mcore_weight_converter(self.actor_model_config, self.dtype)
            sharding_manager = MegatronVLLMShardingManager(
                inference_engine=rollout.inference_engine,
                model_config=self.actor_model_config,
                transformer_config=self.tf_config,
                rollout_config=self.config.rollout,
                layer_name_mapping=layer_name_mapping,
                actor_module=self.actor.actor_module,
                weight_converter=weight_converter,
                device_mesh=rollout_device_mesh,
                offload_param=self._is_offload_param,
                bridge=self.bridge,
            )
            log_gpu_memory_usage("After building sharding manager", logger=logger)

        elif self.config.rollout.name == "sglang":
            from verl.workers.rollout.sglang_rollout import SGLangRollout

            # NOTE(linjunrong): Due to recent fp8 support in SGLang. Now importing any symbol relate to SGLang's
            # model_runner would check CUDA device capability.
            # However, due to verl's setting, the main process of ray can not find any CUDA device, which would
            # potentially lead to: "RuntimeError: No CUDA GPUs are available".
            # For this reason, sharding_manager.__init__ should not import FSDPSGLangShardingManager and we import it
            # here use the abs path.
            # check: https://github.com/sgl-project/sglang/blob/00f42707eaddfc2c0528e5b1e0094025c640b7a0/python/sglang/srt/layers/quantization/fp8_utils.py#L76
            from verl.workers.sharding_manager.megatron_sglang import MegatronSGLangShardingManager

            infer_tp = self.config.rollout.tensor_model_parallel_size
            dp = self.world_size // infer_tp
            assert self.world_size % infer_tp == 0, (
                f"rollout world_size: {self.world_size} is not divisible by infer_tp: {infer_tp}"
            )
            rollout_device_mesh = init_device_mesh(
                "cpu", mesh_shape=(dp, infer_tp, 1), mesh_dim_names=("dp", "tp", "pp")
            )

            local_path = copy_to_local(self.config.model.path)
            log_gpu_memory_usage(f"Before building {self.config.rollout.name} rollout", logger=None)
            rollout = SGLangRollout(
                actor_module=local_path,
                config=self.config.rollout,
                processing_class=self.processor if self.processor is not None else self.tokenizer,
                model_hf_config=self.actor_model_config,
                trust_remote_code=trust_remote_code,
                device_mesh=rollout_device_mesh,
            )
            log_gpu_memory_usage(f"After building {self.config.rollout.name} rollout", logger=None)

            from verl.models.mcore import get_mcore_weight_converter

            weight_converter = get_mcore_weight_converter(self.actor_model_config, self.dtype)
            sharding_manager = MegatronSGLangShardingManager(
                actor_module=self.actor.actor_module,
                inference_engine=rollout._engine,
                model_config=self.actor_model_config,
                rollout_config=self.config.rollout,
                transformer_config=self.tf_config,
                layer_name_mapping=layer_name_mapping,
                weight_converter=weight_converter,
                bridge=self.bridge,
                device_mesh=rollout_device_mesh,
                offload_param=self._is_offload_param,
            )
            log_gpu_memory_usage("After building sharding manager", logger=logger)
        else:
            raise NotImplementedError("Only vllmRollout is supported with Megatron now")
        print(f"rollout and sharding manager init done sharding_manager: {sharding_manager}")
        return rollout, sharding_manager

    @register(dispatch_mode=Dispatch.ONE_TO_ALL)
    def init_model(self):
        if self.config.model.get("external_lib", None) is not None:
            # This is used to import external_lib into the huggingface systems
            import importlib

            importlib.import_module(self.config.model.external_lib)

        from verl.utils.torch_dtypes import PrecisionType

        override_model_config = OmegaConf.to_container(OmegaConf.create(self.config.model.get("override_config", {})))
        if self._is_actor:
            override_transformer_config = OmegaConf.to_container(
                OmegaConf.create(self.config.actor.megatron.get("override_transformer_config", {}))
            )
        elif self._is_ref:
            override_transformer_config = OmegaConf.to_container(
                OmegaConf.create(self.config.ref.megatron.get("override_transformer_config", {}))
            )
        else:
            override_transformer_config = {}
        self.param_dtype = torch.bfloat16
        log_gpu_memory_usage("Before init actor model and optimizer", logger=logger)
        self.dtype = PrecisionType.to_dtype(self.param_dtype)
        if self._is_actor or self._is_rollout:
            # we need the model for actor and rollout
            optim_config = self.config.actor.optim if self._is_actor else None
            (
                self.actor_module,
                self.actor_optimizer,
                self.actor_optimizer_scheduler,
                self.actor_model_config,
                self.actor_optim_config,
            ) = self._build_model_optimizer(
                model_path=self.config.model.path,
                optim_config=optim_config,
                override_model_config=override_model_config,
                override_transformer_config=override_transformer_config,
            )
            if self._is_offload_param:
                offload_megatron_model_to_cpu(self.actor_module)
                log_gpu_memory_usage("After offload actor params and grad during init", logger=logger)
            if self._is_offload_optimizer:
                offload_megatron_optimizer(self.actor_optimizer)
                log_gpu_memory_usage("After offload actor optimizer during init", logger=logger)

        if self._is_actor:
            actor_cfg = omega_conf_to_dataclass(self.config.actor)
            self.actor = MegatronPPOActor(
                config=actor_cfg,
                model_config=self.actor_model_config,
                hf_config=self.hf_config,
                tf_config=self.tf_config,
                actor_module=self.actor_module,
                actor_optimizer=self.actor_optimizer,
            )
            log_gpu_memory_usage("After MegatronPPOActor init", logger=logger)

        if self._is_rollout:
            self.rollout, self.sharding_manager = self._build_rollout(
                trust_remote_code=self.config.model.get("trust_remote_code", False)
            )
            # used for sleep/wake_up
            self.rollout.sharding_manager = self.sharding_manager
            log_gpu_memory_usage("After rollout init", logger=logger)

        if self._is_ref:
            self.ref_module, self.ref_model_config = self._build_model_optimizer(
                model_path=self.config.model.path,
                optim_config=None,
                override_model_config=override_model_config,
                override_transformer_config=override_transformer_config,
            )
            log_gpu_memory_usage("After ref model init", logger=logger)
            self.ref_policy = MegatronPPOActor(
                config=self.config.ref,
                model_config=self.ref_model_config,
                hf_config=self.hf_config,
                tf_config=self.tf_config,
                actor_module=self.ref_module,
                actor_optimizer=None,
            )
            if self._ref_is_offload_param:
                offload_megatron_model_to_cpu(self.ref_module)
                log_gpu_memory_usage("After offload ref params during init", logger=logger)

        if self._is_actor:
            self.flops_counter = FlopsCounter(self.actor_model_config)
            self.checkpoint_mananager = MegatronCheckpointManager(
                config=self.config,
                checkpoint_config=self.config.actor.checkpoint,
                model_config=self.actor_model_config,
                transformer_config=self.tf_config,
                role="actor",
                model=self.actor_module,
                arch=self.architectures[0],
                hf_config=self.hf_config,
                param_dtype=self.param_dtype,
                share_embeddings_and_output_weights=self.share_embeddings_and_output_weights,
                processing_class=self.processor if self.processor is not None else self.tokenizer,
                optimizer=self.actor_optimizer,
                optimizer_scheduler=self.actor_optimizer_scheduler,
                use_distributed_optimizer=self.config.actor.megatron.use_distributed_optimizer,
                use_checkpoint_opt_param_scheduler=self.config.actor.optim.use_checkpoint_opt_param_scheduler,
                bridge=self.bridge,
                use_dist_checkpointing=self.config.actor.megatron.use_dist_checkpointing,
            )
        get_torch_device().empty_cache()
        log_gpu_memory_usage("After init_model finish", logger=logger)

    @register(dispatch_mode=Dispatch.MEGATRON_COMPUTE_PROTO)
    @GPUMemoryLogger(role="update_actor", logger=logger)
    @DistProfiler.annotate(color="red")
    def update_actor(self, data: DataProto):
        assert self._is_actor
        if self._is_offload_param:
            load_megatron_model_to_gpu(self.actor_module)
            log_gpu_memory_usage("After load actor params and grad during update_actor", logger=logger)
        if self._is_offload_optimizer:
            load_megatron_optimizer(self.actor_optimizer)
            log_gpu_memory_usage("After load actor optimizer during update_actor", logger=logger)
        data.batch = data.batch.to(get_device_name())

        micro_batch_size = self.config.actor.ppo_micro_batch_size_per_gpu
        data.meta_info["micro_batch_size"] = micro_batch_size
        dataloader = self.actor.make_minibatch_iterator(data=data)
        with Timer(name="update_policy", logger=None) as timer:
            metrics = self.actor.update_policy(dataloader=dataloader)
        delta_time = timer.last
        global_num_tokens = data.meta_info["global_token_num"]
        estimated_flops, promised_flops = self.flops_counter.estimate_flops(global_num_tokens, delta_time)
        metrics["perf/mfu/actor"] = estimated_flops * self.config.actor.ppo_epochs / promised_flops / self.world_size
        metrics["perf/max_memory_allocated_gb"] = get_torch_device().max_memory_allocated() / (1024**3)
        metrics["perf/max_memory_reserved_gb"] = get_torch_device().max_memory_reserved() / (1024**3)
        metrics["perf/cpu_memory_used_gb"] = psutil.virtual_memory().used / (1024**3)
        from verl.utils.megatron.optimizer import get_megatron_last_lr

        metrics["actor/lr"] = get_megatron_last_lr(self.actor_optimizer)
        self.actor_optimizer_scheduler.step(1)

        # TODO: here, we should return all metrics
        output = DataProto(meta_info={"metrics": metrics})
        output = output.to("cpu")

        if self._is_offload_param:
            offload_megatron_model_to_cpu(self.actor_module)
            log_gpu_memory_usage("After offload actor params and grad during update_actor", logger=logger)
        if self._is_offload_optimizer:
            offload_megatron_optimizer(self.actor_optimizer)
            log_gpu_memory_usage("After offload actor optimizer during update_actor", logger=logger)

        aggressive_empty_cache(force_sync=True)
        return output

    @register(dispatch_mode=Dispatch.DP_COMPUTE_PROTO)
    @GPUMemoryLogger(role="generate_sequences", logger=logger)
    @DistProfiler.annotate(color="red")
    def generate_sequences(self, prompts: DataProto):
        assert self._is_rollout
        prompts.batch = prompts.batch.to(get_device_name())
        meta_info = {
            "eos_token_id": self.generation_config.eos_token_id
            if self.generation_config is not None
            else self.tokenizer.eos_token_id,
            "pad_token_id": self.generation_config.pad_token_id
            if self.generation_config is not None
            else self.tokenizer.pad_token_id,
        }
        prompts.meta_info.update(meta_info)
        if self._is_offload_optimizer:
            offload_megatron_optimizer(self.actor_optimizer)

        timing_generate = {}
        with self.sharding_manager:
            log_gpu_memory_usage("After entering sharding manager", logger=logger)
            prompts = self.sharding_manager.preprocess_data(prompts)
            with simple_timer("generate_sequences", timing_generate):
                output = self.rollout.generate_sequences(prompts=prompts)
            output = self.sharding_manager.postprocess_data(output)
            log_gpu_memory_usage("After rollout generation", logger=logger)

        timing_generate.update(self.sharding_manager.timing)
        # We calculate the average timing across all ranks
        # to make sure meta_info["timing"] is the same
        timing_generate = reduce_timing(timing_generate)
        output.meta_info["timing"] = timing_generate
        output = output.to("cpu")
        # clear kv cache
        aggressive_empty_cache(force_sync=True)
        return output

    @register(dispatch_mode=Dispatch.MEGATRON_COMPUTE_PROTO)
    @GPUMemoryLogger(role="compute_ref_log_prob", logger=logger)
    @DistProfiler.annotate(color="olive")
    def compute_ref_log_prob(self, data: DataProto):
        assert self._is_ref
        if self._ref_is_offload_param:
            load_megatron_model_to_gpu(self.ref_module, load_grad=False)
            log_gpu_memory_usage("After load ref params and grad during compute_ref_log_prob", logger=logger)
        micro_batch_size = self.config.ref.log_prob_micro_batch_size_per_gpu
        data.meta_info["micro_batch_size"] = micro_batch_size
        data.meta_info["max_token_len"] = self.config.ref.log_prob_max_token_len_per_gpu
        data.meta_info["use_dynamic_bsz"] = self.config.ref.log_prob_use_dynamic_bsz
        data.meta_info["temperature"] = self.config.rollout.temperature
        data = data.to(get_device_id())
        output, _ = self.ref_policy.compute_log_prob(data=data, calculate_entropy=False)
        output = DataProto.from_dict(tensors={"ref_log_prob": output})
        output = output.to("cpu")
        if self._ref_is_offload_param:
            offload_megatron_model_to_cpu(self.ref_module)
            log_gpu_memory_usage("After offload ref params and grad during compute_ref_log_prob", logger=logger)
        aggressive_empty_cache(force_sync=True)
        return output

    @register(dispatch_mode=Dispatch.MEGATRON_COMPUTE_PROTO)
    @GPUMemoryLogger(role="compute_log_prob", logger=logger)
    @DistProfiler.annotate(color="blue")
    def compute_log_prob(self, data: DataProto):
        assert self._is_actor
        if self._is_offload_param:
            load_megatron_model_to_gpu(self.actor_module, load_grad=False)
            log_gpu_memory_usage("After load actor params and grad during compute_log_prob", logger=logger)
        # we should always recompute old_log_probs when it is HybridEngine
        data.meta_info["micro_batch_size"] = self.config.rollout.log_prob_micro_batch_size_per_gpu
        data.meta_info["max_token_len"] = self.config.rollout.log_prob_max_token_len_per_gpu
        data.meta_info["use_dynamic_bsz"] = self.config.rollout.log_prob_use_dynamic_bsz
        data.meta_info["temperature"] = self.config.rollout.temperature
        data = data.to(get_device_id())
        output, entropys = self.actor.compute_log_prob(data=data, calculate_entropy=True)
        output = DataProto.from_dict(
            tensors={"old_log_probs": output, "entropys": entropys},
            meta_info={"temperature": self.config.rollout.temperature},
        )
        output = output.to("cpu")
        # clear kv cache
        if self._is_offload_param:
            offload_megatron_model_to_cpu(self.actor_module)
            log_gpu_memory_usage("After offload actor params and grad during compute_log_prob", logger=logger)
        aggressive_empty_cache(force_sync=True)
        return output

    @register(dispatch_mode=Dispatch.ONE_TO_ALL)
    def load_checkpoint(self, checkpoint_path, hdfs_path=None, del_local_after_load=True):
        if self._is_offload_param:
            load_megatron_model_to_gpu(self.actor_module)
        self.checkpoint_mananager.load_checkpoint(
            local_path=checkpoint_path, hdfs_path=hdfs_path, del_local_after_load=del_local_after_load
        )
        if self._is_offload_param:
            offload_megatron_model_to_cpu(self.actor_module)
        if self._is_offload_optimizer:
            offload_megatron_optimizer(self.actor_optimizer)

    @register(dispatch_mode=Dispatch.ONE_TO_ALL)
    def load_pretrained_model(self, checkpoint_path, del_local_after_load=True):
        pass

    @register(dispatch_mode=Dispatch.ONE_TO_ALL)
    def save_checkpoint(self, checkpoint_path, hdfs_path=None, global_step=0, max_ckpt_to_keep=None):
        if self._is_offload_param:
            load_megatron_model_to_gpu(self.actor_module)
        self.checkpoint_mananager.save_checkpoint(
            local_path=checkpoint_path, hdfs_path=hdfs_path, global_step=global_step, max_ckpt_to_keep=max_ckpt_to_keep
        )
        torch.distributed.barrier()
        if self._is_offload_param:
            offload_megatron_model_to_cpu(self.actor_module)


class AsyncActorRolloutRefWorker(ActorRolloutRefWorker):
    def _build_rollout(self, trust_remote_code=False):
        rollout, rollout_sharding_manager = super()._build_rollout(trust_remote_code)

        # NOTE: rollout is not actually initialized here, it's deferred
        # to be initialized by AsyncvLLMServer.

        self.vllm_tp_size = self.config.rollout.tensor_model_parallel_size
        self.vllm_dp_rank = int(os.environ["RANK"]) // self.vllm_tp_size
        self.vllm_tp_rank = int(os.environ["RANK"]) % self.vllm_tp_size

        # used for sleep/wake_up
        rollout.sharding_manager = rollout_sharding_manager

        return rollout, rollout_sharding_manager

    # ============================ vLLM related ============================

    @register(dispatch_mode=Dispatch.DIRECT_ROLLOUT_METHOD)
    def execute_method(self, method: str | bytes, *args, **kwargs):
        """Called by ExternalRayDistributedExecutor collective_rpc."""
        if self.vllm_tp_rank == 0 and method != "execute_model":
            print(
                f"[DP={self.vllm_dp_rank},TP={self.vllm_tp_rank}] execute_method: "
                f"{method if isinstance(method, str) else 'Callable'}"
            )
        return self.rollout.execute_method(method, *args, **kwargs)

    @register(dispatch_mode=Dispatch.DIRECT_ROLLOUT_METHOD)
    def get_zeromq_address(self):
        return self.rollout.get_zeromq_address()

    # ============================ SGLang related ============================

    @register(dispatch_mode=Dispatch.DIRECT_ROLLOUT_METHOD, blocking=False)
    async def chat_completion(self, json_request):
        ret = await self.rollout.chat_completion(json_request)
        return ret

    @register(dispatch_mode=Dispatch.DIRECT_ROLLOUT_METHOD, blocking=False)
    async def generate(self, prompt_ids: list[int], sampling_params: dict[str, Any], request_id: str) -> list[int]:
        ret = await self.rollout.generate(prompt_ids, sampling_params, request_id)
        return ret

    @register(dispatch_mode=Dispatch.DIRECT_ROLLOUT_METHOD)
    async def wake_up(self):
        if self.config.rollout.free_cache_engine:
            await self.rollout.wake_up()
        # return something to block the caller
        return True

    @register(dispatch_mode=Dispatch.DIRECT_ROLLOUT_METHOD)
    async def sleep(self):
        if self.config.rollout.free_cache_engine:
            await self.rollout.sleep()
        # return something to block the caller
        return True


class CriticWorker(MegatronWorker, DistProfilerExtension):
    def __init__(self, config: McoreCriticConfig):
        MegatronWorker.__init__(self)
        DistProfilerExtension.__init__(self, DistProfiler(rank=self.rank, config=config.get("profiler")))
        self.config: McoreCriticConfig = config

        # NOTE(sgm): We utilize colocate WorkerGroup by default.
        # As a result, Workers for different model share the same process.
        # Therefore, we only require one distribute initialization.
        # To utilize different parallel strategy in different models:
        # 1, users should disable WorkerDict; 2.assign different ResourcePool to different models,
        # 3. and apply the following patch in ray==2.10, https://github.com/ray-project/ray/pull/44385
        if not torch.distributed.is_initialized():
            rank = int(os.environ["LOCAL_RANK"])
            torch.distributed.init_process_group(
                backend=get_nccl_backend(),
                timeout=datetime.timedelta(seconds=self.config.get("nccl_timeout", 600)),
                init_method=os.environ.get("DIST_INIT_METHOD", None),
            )
            get_torch_device().set_device(rank)

            mpu.initialize_model_parallel(
                tensor_model_parallel_size=self.config.megatron.tensor_model_parallel_size,
                pipeline_model_parallel_size=self.config.megatron.pipeline_model_parallel_size,
                virtual_pipeline_model_parallel_size=self.config.megatron.virtual_pipeline_model_parallel_size,
                pipeline_model_parallel_split_rank=None,
                use_sharp=False,
                context_parallel_size=self.config.megatron.context_parallel_size,
                expert_model_parallel_size=self.config.megatron.expert_model_parallel_size,
                expert_tensor_parallel_size=self.config.megatron.expert_tensor_parallel_size,
                nccl_communicator_config_path=None,
            )

        set_random_seed(seed=self.config.megatron.seed)

        # set FSDP offload params
        self._is_offload_param = self.config.megatron.param_offload
        self._is_offload_optimizer = self.config.megatron.optimizer_offload

        # normalize config
        self.config.ppo_mini_batch_size *= self.config.rollout_n
        self.config.ppo_mini_batch_size //= mpu.get_data_parallel_world_size()
        if self.config.get("ppo_micro_batch_size", None):
            self.config.ppo_micro_batch_size //= mpu.get_data_parallel_world_size()
            self.config.ppo_micro_batch_size_per_gpu = self.config.ppo_micro_batch_size

        # TODO(sgm): support critic model offload

    def _build_critic_model_optimizer(
        self, model_path, optim_config, override_model_config, override_transformer_config
    ):
        from megatron.core.models.gpt.gpt_model import ModelType

        from verl.utils.megatron.optimizer import get_megatron_optimizer, get_megatron_optimizer_param_scheduler
        from verl.utils.megatron_utils import get_model, init_megatron_optim_config
        from verl.utils.model import print_model_size

        self._init_hf_config_and_tf_config(
            model_path,
            self.config.model.tokenizer_path,
            self.dtype,
            override_model_config,
            override_transformer_config,
            self.config.model.get("trust_remote_code", False),
            self.config.megatron.use_mbridge,
        )

        override_ddp_config = OmegaConf.to_container(
            self.config.megatron.get("override_ddp_config", OmegaConf.create()), resolve=True
        )
        if self.bridge is not None:
            from verl.models.mcore.mbridge import freeze_moe_router, make_value_model

            post_model_creation_callbacks = [make_value_model]
            if override_model_config.get("moe_config", {}).get("freeze_moe_router", False):
                post_model_creation_callbacks.append(freeze_moe_router)
            critic_module = self.bridge.get_model(
                post_model_creation_callbacks=post_model_creation_callbacks,
                wrap_with_ddp=True,
                optimizer_config=override_ddp_config,
            )
        else:

            def megatron_critic_model_provider(pre_process, post_process):
                from verl.models.mcore import init_mcore_model

                parallel_model = init_mcore_model(
                    self.tf_config,
                    self.hf_config,
                    pre_process,
                    post_process,
                    share_embeddings_and_output_weights=False,
                    value=True,
                    freeze_moe_router=override_model_config.get("moe_config", {}).get("freeze_moe_router", False),
                )
                parallel_model.to(get_device_name())
                return parallel_model

<<<<<<< HEAD
=======
            override_ddp_config = OmegaConf.to_container(
                OmegaConf.create(self.config.megatron.get("override_ddp_config", {}))
            )
>>>>>>> d57bfb02
            # Step 3: initialize the megatron model
            critic_module = get_model(
                model_provider_func=megatron_critic_model_provider,
                model_type=ModelType.encoder_or_decoder,
                wrap_with_ddp=True,
                use_distributed_optimizer=self.config.megatron.use_distributed_optimizer,
                override_ddp_config=override_ddp_config,
            )
        # note that here critic_module will be a list to be compatible with the construction of interleaved pp (vpp).
        # but here, we do not use pp (vpp) yet. For simplicity, we remove the list
        # critic_module = nn.ModuleList(critic_module)

        if self.config.load_weight:
            t0 = time.time()
            if self.config.megatron.use_dist_checkpointing:
                load_mcore_dist_weights(
                    critic_module, self.config.megatron.dist_checkpointing_path, is_value_model=True
                )
            else:
                if self.bridge is not None:
                    local_model_path = get_hf_model_path(self.config)
                    self.bridge.load_weights(critic_module, local_model_path)
                else:
                    load_megatron_gptmodel_weights(
                        self.config, self.hf_config, critic_module, params_dtype=self.dtype, is_value_model=True
                    )
            t1 = time.time()
            if torch.distributed.get_rank() == 0:
                print(f"critic load_weight time: {t1 - t0}")
        if self.rank == 0:
            print_model_size(critic_module[0])

        # TODO: add more optimizer args into config
        optim_config_megatron = init_megatron_optim_config(optim_config)
        critic_optimizer = get_megatron_optimizer(model=critic_module, config=optim_config_megatron)
        critic_optimizer_scheduler = get_megatron_optimizer_param_scheduler(
            optimizer=critic_optimizer, config=optim_config
        )
        get_torch_device().empty_cache()
        return critic_module, critic_optimizer, critic_optimizer_scheduler, self.hf_config, optim_config

    @register(dispatch_mode=Dispatch.ONE_TO_ALL)
    def init_model(self):
        # create critic

        from verl.utils.torch_dtypes import PrecisionType

        if self.config.model.get("external_lib", None) is not None:
            # This is used to import external_lib into the huggingface systems
            import importlib

            importlib.import_module(self.config.model.external_lib)
        override_model_config = OmegaConf.to_container(OmegaConf.create(self.config.model.get("override_config", {})))
        override_transformer_config = OmegaConf.to_container(
            OmegaConf.create(self.config.megatron.get("override_transformer_config", {}))
        )
        self.param_dtype = torch.bfloat16
        self.dtype = PrecisionType.to_dtype(self.param_dtype)
        (
            self.critic_module,
            self.critic_optimizer,
            self.critic_optimizer_scheduler,
            self.critic_model_config,
            critic_optimizer_config,
        ) = self._build_critic_model_optimizer(
            model_path=self.config.model.path,
            optim_config=self.config.optim,
            override_model_config=override_model_config,
            override_transformer_config=override_transformer_config,
        )
        if self._is_offload_param:
            offload_megatron_model_to_cpu(self.critic_module)
        if self._is_offload_optimizer:
            offload_megatron_optimizer(self.critic_optimizer)

        self.critic = MegatronPPOCritic(
            config=self.config,
            model_config=self.critic_model_config,
            hf_config=self.hf_config,
            tf_config=self.tf_config,
            critic_module=self.critic_module,
            critic_optimizer=self.critic_optimizer,
            critic_optimizer_config=critic_optimizer_config,
        )
        self.flops_counter = FlopsCounter(self.critic_model_config)
        self.checkpoint_mananager = MegatronCheckpointManager(
            config=self.config,
            checkpoint_config=self.config.checkpoint,
            model_config=self.critic_model_config,
            transformer_config=self.tf_config,
            role="critic",
            model=self.critic_module,
            arch=self.architectures[0],
            hf_config=self.hf_config,
            param_dtype=self.param_dtype,
            share_embeddings_and_output_weights=False,
            processing_class=self.processor if self.processor is not None else self.tokenizer,
            optimizer=self.critic_optimizer,
            optimizer_scheduler=self.critic_optimizer_scheduler,
            use_distributed_optimizer=self.config.megatron.use_distributed_optimizer,
            use_checkpoint_opt_param_scheduler=self.config.optim.use_checkpoint_opt_param_scheduler,
            bridge=self.bridge,
            use_dist_checkpointing=self.config.megatron.use_dist_checkpointing,
        )

    @register(dispatch_mode=Dispatch.MEGATRON_COMPUTE_PROTO)
    @DistProfiler.annotate(color="cyan")
    def compute_values(self, data: DataProto):
        micro_batch_size = self.config.ppo_micro_batch_size_per_gpu
        data.meta_info["micro_batch_size"] = micro_batch_size
        data.meta_info["max_token_len"] = self.config.forward_max_token_len_per_gpu
        data.meta_info["use_dynamic_bsz"] = self.config.use_dynamic_bsz
        data = data.to(get_device_id())
        if self._is_offload_param:
            load_megatron_model_to_gpu(self.critic_module)
        values = self.critic.compute_values(data=data)
        output = DataProto.from_dict(tensors={"values": values})
        output = output.to("cpu")
        if self._is_offload_param:
            offload_megatron_model_to_cpu(self.critic_module)
        return output

    @register(dispatch_mode=Dispatch.MEGATRON_COMPUTE_PROTO)
    @DistProfiler.annotate(color="pink")
    def update_critic(self, data: DataProto):
        data = data.to(get_device_id())

        if self._is_offload_param:
            load_megatron_model_to_gpu(self.critic_module)
        if self._is_offload_optimizer:
            load_megatron_optimizer(self.critic_optimizer)

        dataloader = self.critic.make_minibatch_iterator(data)
        with Timer(name="update_critic", logger=None) as timer:
            metrics = self.critic.update_critic(dataloader=dataloader)
        delta_time = timer.last
        global_num_tokens = data.meta_info["global_token_num"]
        estimated_flops, promised_flops = self.flops_counter.estimate_flops(global_num_tokens, delta_time)
        metrics["perf/mfu/critic"] = estimated_flops * self.config.ppo_epochs / promised_flops / self.world_size
        from verl.utils.megatron.optimizer import get_megatron_last_lr

        metrics["critic/lr"] = get_megatron_last_lr(self.critic_optimizer)
        self.critic_optimizer_scheduler.step(1)

        output = DataProto(batch=None, meta_info={"metrics": metrics})

        if self._is_offload_param:
            offload_megatron_model_to_cpu(self.critic_module)
        if self._is_offload_optimizer:
            offload_megatron_optimizer(self.critic_optimizer)
        output = output.to("cpu")
        return output

    @register(dispatch_mode=Dispatch.ONE_TO_ALL)
    def load_checkpoint(self, checkpoint_path, hdfs_path=None, del_local_after_load=True):
        if self._is_offload_param:
            load_megatron_model_to_gpu(self.critic_module)
        self.checkpoint_mananager.load_checkpoint(
            local_path=checkpoint_path, hdfs_path=hdfs_path, del_local_after_load=del_local_after_load
        )
        if self._is_offload_param:
            offload_megatron_model_to_cpu(self.critic_module)
        if self._is_offload_optimizer:
            offload_megatron_optimizer(self.critic_optimizer)

    @register(dispatch_mode=Dispatch.ONE_TO_ALL)
    def save_checkpoint(self, checkpoint_path, hdfs_path=None, global_steps=0, max_ckpt_to_keep=None):
        if self._is_offload_param:
            load_megatron_model_to_gpu(self.critic_module)
        self.checkpoint_mananager.save_checkpoint(
            local_path=checkpoint_path, hdfs_path=hdfs_path, global_step=global_steps, max_ckpt_to_keep=max_ckpt_to_keep
        )
        if self._is_offload_param:
            offload_megatron_model_to_cpu(self.critic_module)


class RewardModelWorker(MegatronWorker, DistProfilerExtension):
    """
    Note that we only implement the reward model that is subclass of AutoModelForSequenceClassification.
    """

    def __init__(self, config):
        MegatronWorker.__init__(self)
        DistProfilerExtension.__init__(
            self, DistProfiler(rank=self.rank, config=omega_conf_to_dataclass(config.get("profiler")))
        )
        self.config = config

        # NOTE(sgm): We utilize colocate WorkerGroup by default.
        # As a result, Workers for different model share the same process.
        # Therefore, we only require one distribute initialization.
        # To utilize different parallel strategy in different models:
        # 1, users should disable WorkerDict; 2.assign different ResourcePool to different models,
        # 3. and apply the following patch in ray==2.10, https://github.com/ray-project/ray/pull/44385
        if not torch.distributed.is_initialized():
            rank = int(os.environ["LOCAL_RANK"])
            torch.distributed.init_process_group(
                backend=get_nccl_backend(),
                timeout=datetime.timedelta(seconds=self.config.get("nccl_timeout", 600)),
                init_method=os.environ.get("DIST_INIT_METHOD", None),
            )
            get_torch_device().set_device(rank)

            mpu.initialize_model_parallel(
                tensor_model_parallel_size=self.config.megatron.tensor_model_parallel_size,
                pipeline_model_parallel_size=self.config.megatron.pipeline_model_parallel_size,
                virtual_pipeline_model_parallel_size=self.config.megatron.virtual_pipeline_model_parallel_size,
                pipeline_model_parallel_split_rank=None,
                use_sharp=False,
                context_parallel_size=self.config.megatron.context_parallel_size,
                expert_model_parallel_size=self.config.megatron.expert_model_parallel_size,
                expert_tensor_parallel_size=self.config.megatron.expert_tensor_parallel_size,
                nccl_communicator_config_path=None,
            )

        set_random_seed(seed=self.config.megatron.seed)

        # normalize config
        if self.config.micro_batch_size is not None:
            self.config.micro_batch_size //= mpu.get_data_parallel_world_size()
            self.config.micro_batch_size_per_gpu = self.config.micro_batch_size

    def _build_rm_model(self, model_path, tokenizer, override_model_config, override_transformer_config):
        from megatron.core.models.gpt.gpt_model import ModelType

        from verl.utils.megatron_utils import get_model

        self._init_hf_config_and_tf_config(
            model_path,
            tokenizer,
            self.dtype,
            override_model_config,
            override_transformer_config,
            self.config.model.get("trust_remote_code", False),
            self.config.megatron.use_mbridge,
        )
        if self.bridge is not None:
            from verl.models.mcore.mbridge import freeze_moe_router, make_value_model

            post_model_creation_callbacks = [make_value_model]
            if override_model_config.get("moe_config", {}).get("freeze_moe_router", False):
                post_model_creation_callbacks.append(freeze_moe_router)
            reward_model = self.bridge.get_model(
                post_model_creation_callbacks=post_model_creation_callbacks, wrap_with_ddp=False
            )
        else:

            def megatron_rm_model_provider(pre_process, post_process):
                from verl.models.mcore import init_mcore_model

                parallel_model = init_mcore_model(
                    self.tf_config,
                    self.hf_config,
                    pre_process,
                    post_process,
                    share_embeddings_and_output_weights=False,
                    value=True,
                )
                parallel_model.to(get_device_name())
                return parallel_model

            # Step 3: initialize the megatron model
            reward_model = get_model(
                model_provider_func=megatron_rm_model_provider,
                model_type=ModelType.encoder_or_decoder,
                wrap_with_ddp=False,
                use_distributed_optimizer=self.config.megatron.use_distributed_optimizer,
            )
            # note that here reward_model will be a list to be compatible with the construction of interleaved pp (vpp)
            # but here, we do not use pp (vpp) yet. For simplicity, we remove the list
            # reward_model = nn.ModuleList(reward_model)

        if self.config.load_weight:
            if self.config.megatron.use_dist_checkpointing:
                load_mcore_dist_weights(reward_model, self.config.megatron.dist_checkpointing_path, is_value_model=True)
            else:
                if self.bridge is not None:
                    local_model_path = get_hf_model_path(self.config)
                    self.bridge.load_weights(reward_model, local_model_path)
                else:
                    load_megatron_gptmodel_weights(
                        self.config, self.hf_config, reward_model, params_dtype=self.dtype, is_value_model=True
                    )

        # TODO: add more optimizer args into config
        get_torch_device().empty_cache()
        return reward_model, self.hf_config

    @register(dispatch_mode=Dispatch.ONE_TO_ALL)
    def init_model(self):
        # create critic

        from verl.utils.torch_dtypes import PrecisionType

        if self.config.model.get("external_lib", None) is not None:
            # This is used to import external_lib into the huggingface systems
            import importlib

            importlib.import_module(self.config.model.external_lib)
        override_model_config = OmegaConf.to_container(OmegaConf.create(self.config.model.get("override_config", {})))
        override_transformer_config = OmegaConf.to_container(
            OmegaConf.create(self.config.megatron.get("override_transformer_config", {}))
        )

        use_shm = self.config.model.get("use_shm", False)
        sft_tokenizer_local_path = copy_to_local(self.config.model.input_tokenizer, use_shm=use_shm)
        sft_tokenizer = hf_tokenizer(sft_tokenizer_local_path)
        rm_tokenizer_path = self.config.model.get("rm_tokenizer", None)
        rm_tokenizer = None
        if rm_tokenizer_path is not None:
            rm_tokenizer_local_path = copy_to_local(rm_tokenizer_path, use_shm=use_shm)
            rm_tokenizer = hf_tokenizer(
                rm_tokenizer_local_path, trust_remote_code=self.config.model.get("trust_remote_code", False)
            )

        self.param_dtype = torch.bfloat16
        self.dtype = PrecisionType.to_dtype(self.param_dtype)

        reward_model_module, reward_model_config = self._build_rm_model(
            model_path=self.config.model.path,
            tokenizer=rm_tokenizer,
            override_model_config=override_model_config,
            override_transformer_config=override_transformer_config,
        )
        # FIXME(sgm): reward model param offload is implemented in MegatronRewardModel
        # should be implemented in workers
        self.rm = MegatronRewardModel(
            config=self.config,
            reward_model_module=reward_model_module,
            model_config=reward_model_config,
            hf_config=self.hf_config,
            tf_config=self.tf_config,
            sft_tokenizer=sft_tokenizer,
            rm_tokenizer=rm_tokenizer,
        )

    # TODO: reward model use itself tokenizer instead of sft tokenizer
    # the input_ids, responses, attention_mask and position_ids may be different!
    @register(dispatch_mode=Dispatch.MEGATRON_COMPUTE_PROTO)
    @DistProfiler.annotate(color="brown")
    def compute_rm_score(self, data: DataProto):
        data.meta_info["micro_batch_size"] = self.config.micro_batch_size_per_gpu
        data.meta_info["max_token_len"] = self.config.forward_max_token_len_per_gpu
        data.meta_info["use_dynamic_bsz"] = self.config.use_dynamic_bsz
        data = data.to(get_device_id())
        output = self.rm.compute_reward(data)
        output = output.to("cpu")
        return output<|MERGE_RESOLUTION|>--- conflicted
+++ resolved
@@ -209,12 +209,6 @@
                     parallel_model.to(get_device_name())
                     return parallel_model
 
-<<<<<<< HEAD
-=======
-                override_ddp_config = OmegaConf.to_container(
-                    OmegaConf.create(self.config.actor.megatron.get("override_ddp_config", {}))
-                )
->>>>>>> d57bfb02
                 return get_model(
                     megatron_actor_model_provider,
                     wrap_with_ddp=wrap_with_ddp,
@@ -817,12 +811,6 @@
                 parallel_model.to(get_device_name())
                 return parallel_model
 
-<<<<<<< HEAD
-=======
-            override_ddp_config = OmegaConf.to_container(
-                OmegaConf.create(self.config.megatron.get("override_ddp_config", {}))
-            )
->>>>>>> d57bfb02
             # Step 3: initialize the megatron model
             critic_module = get_model(
                 model_provider_func=megatron_critic_model_provider,
