--- conflicted
+++ resolved
@@ -256,7 +256,6 @@
             log_gpu_memory_usage("After building vllm rollout", logger=logger)
 
             # perform weight resharding between actor and rollout
-<<<<<<< HEAD
             from verl.models.mcore import get_mcore_weight_converter
             weight_converter = get_mcore_weight_converter(self.actor_model_config, self.dtype)
             sharding_manager = MegatronVLLMShardingManager(inference_engine=rollout.inference_engine,
@@ -265,15 +264,6 @@
                                                            actor_module=self.actor.actor_module,
                                                            weight_converter=weight_converter)
             log_gpu_memory_usage('After building sharding manager', logger=logger)
-=======
-            sharding_manager = MegatronVLLMShardingManager(
-                inference_engine=rollout.inference_engine,
-                model_config=self.actor_model_config,
-                layer_name_mapping=layer_name_mapping,
-                actor_module=self.actor.actor_module,
-            )
-            log_gpu_memory_usage("After building sharding manager", logger=logger)
->>>>>>> b00f77d8
         else:
             raise NotImplementedError("Only vllmRollout is supported with Megatron now")
 
