--- conflicted
+++ resolved
@@ -434,7 +434,6 @@
             q_lst = []
             k_lst = []
             v_lst = []
-<<<<<<< HEAD
             num_attention_heads = model_config.num_attention_heads
             num_key_value_heads = model_config.num_key_value_heads
             if "vision_model" in name:
@@ -445,11 +444,6 @@
             assert infer_params[0].shape[0] % (num_q_per_kv + 2) == 0, (
                 f"param '{name}' shape '{infer_params[0].shape}' dim0 is not divisible by {num_q_per_kv + 2}"
             )
-=======
-            assert model_config.num_attention_heads % model_config.num_key_value_heads == 0
-            num_q_per_kv = model_config.num_attention_heads // model_config.num_key_value_heads
-            assert infer_params[0].shape[0] % (num_q_per_kv + 2) == 0, f"param '{name}' shape '{infer_params[0].shape}' dim0 is not divisible by {num_q_per_kv + 2}"
->>>>>>> 867d3024
             kv_size_per_tp = infer_params[0].shape[0] // (num_q_per_kv + 2)
             split_size = [kv_size_per_tp * num_q_per_kv, kv_size_per_tp, kv_size_per_tp]
             for infer_param in infer_params:
