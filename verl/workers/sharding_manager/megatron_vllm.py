--- conflicted
+++ resolved
@@ -304,221 +304,6 @@
         self.need_tp_reshard = self.train_tp_size != self.infer_tp_size
         self.train_tp_larger = self.train_tp_size > self.infer_tp_size
 
-<<<<<<< HEAD
-    def per_tensor_generator(self, convert_qkv_gate_up_by_simple_split=True):
-        """
-        convert_qkv_gate_up_by_simple_split is a parameter affected by the vLLM version.
-        """
-        from megatron.core import parallel_state as mpu
-
-        pp_rank = mpu.get_pipeline_model_parallel_rank()
-        vpp_size = len(self.actor_module)
-
-        all_gather_group = self.train_tp_group
-        all_gather_group_size = torch.distributed.get_world_size(group=all_gather_group)
-
-        def tensor_generator():
-            for scan_vpp_idx in range(vpp_size):
-                yield from self.actor_module[scan_vpp_idx].named_parameters()
-
-        # we need first make all rank get full model information
-        meta_info = []
-        for scan_vpp_idx in range(vpp_size):
-            for idx, (name, _) in enumerate(self.actor_module[scan_vpp_idx].named_parameters()):
-                meta_info.append((pp_rank, scan_vpp_idx, idx, name))
-
-        obj_spec_output = [None] * mpu.get_pipeline_model_parallel_world_size()
-        torch.distributed.all_gather_object(object_list=obj_spec_output, obj=meta_info, group=mpu.get_pipeline_model_parallel_group())
-        layer_list_meta = [item for sublist in obj_spec_output for item in sublist]
-
-        gen_func = tensor_generator()
-
-        # lazy load tensor for full model
-        for cur_pp_rank, scan_vpp_idx, idx, name in layer_list_meta:
-            if self.model_config.tie_word_embeddings and ("output_layers" in name):
-                import warnings
-
-                warnings.warn("Current model sharing word and embedding weights, skip output layer conversion", stacklevel=2)
-                continue
-            if cur_pp_rank == pp_rank:
-                try:
-                    cur_name, cur_tensor = next(gen_func)
-                except StopIteration:
-                    cur_name, cur_tensor = None, None
-                cur_name = normalize_model_name(name, cur_pp_rank, scan_vpp_idx, self.transformer_config)
-            else:
-                cur_tensor, cur_name = None, None
-
-            # pp broadcast model tensor and name
-            cur_name = broadcast_str_from_megatron_pp(cur_name)
-            broad_pp_tensor = broadcast_from_megatron_pp(cur_tensor)
-
-            # (xya): this is a hack to fix the name of the parameters
-            while cur_name.startswith("module."):
-                cur_name = cur_name[len("module.") :]
-
-            # EP
-            if ".mlp.experts.linear_fc" in cur_name and self.train_ep_size > 1:
-                num_experts = self.weight_converter.mcore_config.num_moe_experts
-                num_experts_per_rank = num_experts // self.train_ep_size
-                infer_params = [torch.empty_like(broad_pp_tensor) for _ in range(self.train_ep_size)]
-                torch.distributed.all_gather(infer_params, broad_pp_tensor, group=self.train_ep_group)
-
-                name_prefix, local_expert_id = cur_name.split(".weight")
-                local_expert_id = int(local_expert_id)
-                global_expert_ids = [num_experts_per_rank * ep_rank + local_expert_id for ep_rank in range(self.train_ep_size)]
-                global_expert_names = [f"{name_prefix}.weight{expert_id}" for expert_id in global_expert_ids]
-
-                for name, param in zip(global_expert_names, infer_params):
-                    if self.train_etp_size > 1:
-                        # gather etp
-                        etp_params = [torch.empty_like(param) for _ in range(self.train_etp_size)]
-                        torch.distributed.all_gather(etp_params, param, group=self.train_etp_group)
-                        params = etp_params
-                    else:
-                        params = [param]
-
-                    merge_params = self.default_tp_concat_fn(name, broad_pp_tensor, params, self.model_config, convert_qkv_gate_up_by_simple_split)
-                    if not isinstance(merge_params, list):
-                        merge_params = [merge_params]
-                    converted_names, converted_params = self.weight_converter.convert_param(name, merge_params)
-
-                    yield from zip(converted_names, converted_params)
-                continue
-
-            # tp all gather
-            if tp_utils.is_tensor_parallel_param(broad_pp_tensor):
-                # allocate a new tensor with proper size
-                if all_gather_group_size <= 1:
-                    infer_params = [broad_pp_tensor]
-                else:
-                    infer_params = [torch.empty_like(broad_pp_tensor) for _ in range(all_gather_group_size)]
-                    torch.distributed.all_gather(infer_params, broad_pp_tensor, group=mpu.get_tensor_model_parallel_group())
-                infer_params = self.default_tp_concat_fn(cur_name, broad_pp_tensor, infer_params, self.model_config, convert_qkv_gate_up_by_simple_split)
-            else:
-                infer_params = broad_pp_tensor
-
-            if vllm_version in ("0.4.2", "0.5.4", "0.6.3"):
-                converted_names, converted_params = convert_megatron_model_to_transformers_model(
-                    cur_name,
-                    infer_params,
-                    self.model_config,
-                    self.train_tp_size,
-                    0,  # no impact
-                    convert_qkv_gate_up_by_trunk_concat=False,
-                )  # defualt false
-            else:
-                if not isinstance(infer_params, list):
-                    infer_params = [infer_params]
-                converted_names, converted_params = self.weight_converter.convert_param(cur_name, infer_params)
-
-            yield from zip(converted_names, converted_params)
-
-    def default_tp_concat_fn(self, name, param, infer_params, model_config, convert_qkv_gate_up_by_simple_split=False):
-        """
-        name: name of the parameter
-        param: training parameters
-        infer_params (Iterable[torch.Tensor]): a iterator towards list of parameters all-gathered
-          from train tp group (vllm 0.8.2) or micro-dp group (vllm <= 0.6.3)
-        model_config: huggingface model_config
-        TODO(zhangchi.usc1992): currently, the implementation is adhoc. We can move this function to the model
-        definition so that it is model-agnostic. If the model doesn't implement this function,
-        we can throw an error to force user disable TP HybridEngine.
-        """
-        if self.layer_name_mapping.get("qkv_layer_name") in name and "layer_norm" not in name:
-            # if the tensor is qkv, for each param on tp, split into q, k, v
-            # concat q, k, v separately.
-            q_lst = []
-            k_lst = []
-            v_lst = []
-            num_attention_heads = model_config.num_attention_heads
-            num_key_value_heads = model_config.num_key_value_heads
-            if "vision_model" in name:
-                num_attention_heads = self.weight_converter.hf_config.vision_config.num_heads
-                num_key_value_heads = self.weight_converter.hf_config.vision_config.num_heads
-            assert num_attention_heads % num_key_value_heads == 0
-            num_q_per_kv = num_attention_heads // num_key_value_heads
-            assert infer_params[0].shape[0] % (num_q_per_kv + 2) == 0, (
-                f"param '{name}' shape '{infer_params[0].shape}' dim0 is not divisible by {num_q_per_kv + 2}"
-            )
-            kv_size_per_tp = infer_params[0].shape[0] // (num_q_per_kv + 2)
-            split_size = [kv_size_per_tp * num_q_per_kv, kv_size_per_tp, kv_size_per_tp]
-            for infer_param in infer_params:
-                num_query_groups_per_partition = num_key_value_heads // self.train_tp_size
-                for chunk in infer_param.chunk(num_query_groups_per_partition):
-                    split_size = [
-                        kv_size_per_tp * num_q_per_kv // num_query_groups_per_partition,
-                        kv_size_per_tp // num_query_groups_per_partition,
-                        kv_size_per_tp // num_query_groups_per_partition,
-                    ]
-                    q, k, v = chunk.split(split_size)
-                    q_lst.append(q)
-                    k_lst.append(k)
-                    v_lst.append(v)
-            q = torch.cat(q_lst, dim=0)
-            k = torch.cat(k_lst, dim=0)
-            v = torch.cat(v_lst, dim=0)
-            infer_params = torch.cat((q, k, v), dim=0) if not convert_qkv_gate_up_by_simple_split else [q, k, v]
-
-        elif self.layer_name_mapping.get("gate_proj_layer_name") in name and "layer_norm" not in name and "vision_model.projection" not in name:
-            # if the tensor is gate and proj
-            gate_lst = []
-            up_lst = []
-            for infer_param in infer_params:
-                gate, up = infer_param.chunk(2)
-                gate_lst.append(gate)
-                up_lst.append(up)
-            gate = torch.cat(gate_lst, dim=0)
-            up = torch.cat(up_lst, dim=0)
-            infer_params = torch.cat((gate, up), dim=0) if not convert_qkv_gate_up_by_simple_split else [gate, up]
-
-        elif "mlp.experts.linear_fc2.weight" in name:  # moe
-            infer_params = torch.cat(infer_params, dim=1)
-
-        else:
-            # concat tensor
-            infer_params = torch.cat(infer_params, dim=tp_utils.get_tensor_parallel_partition_dim(param))
-
-        return infer_params
-
-    def _post_process_params(self, params, convert_qkv_gate_up_by_simple_split=False):
-        """
-        For each param, if it is a tp-splited param, we all-gather from train tp group
-        """
-        # here the params are in train tp format. we iterate params and all-gather
-        # TODO(zhangchi.usc1992) We can consider copy non-tp weight to another infer buffer.
-        # In this way, all the params in the original memory_buffers and can be offload.
-        all_gather_group = self.train_tp_group
-        all_gather_group_size = torch.distributed.get_world_size(group=all_gather_group)
-
-        for name, param in params:
-            if tp_utils.is_tensor_parallel_param(param):
-                # allocate a new tensor with proper size
-                if all_gather_group_size <= 1:
-                    infer_params = [param]
-                else:
-                    infer_params = [torch.empty_like(param) for _ in range(all_gather_group_size)]
-                    torch.distributed.all_gather(infer_params, param, group=all_gather_group)
-                infer_params = self.default_tp_concat_fn(name, param, infer_params, self.model_config, convert_qkv_gate_up_by_simple_split)
-            else:
-                infer_params = param
-            if vllm_version in ("0.4.2", "0.5.4", "0.6.3"):
-                converted_names, converted_params = convert_megatron_model_to_transformers_model(
-                    name,
-                    infer_params,
-                    self.model_config,
-                    self.train_tp_size,
-                    self.module.pp_models[0][0].config.num_query_groups,
-                    convert_qkv_gate_up_by_trunk_concat=False,
-                )
-            else:
-                if not isinstance(infer_params, list):
-                    infer_params = [infer_params]
-                converted_names, converted_params = self.weight_converter.convert_param(name, infer_params)
-            yield from zip(converted_names, converted_params)
-
-=======
->>>>>>> 7d26d735
     @GPUMemoryLogger(role="megatron vllm sharding_manager", logger=logger)
     def __enter__(self):
         if vllm_version in (
