--- conflicted
+++ resolved
@@ -271,29 +271,20 @@
 
 
 class MegatronVLLMShardingManager(BaseShardingManager):
-
-<<<<<<< HEAD
-    def __init__(self, module: AllGatherPPModel, inference_engine: LLM, model_config, layer_name_mapping,
-                 weight_converter: McoreToHFWeightConverterBase):
-=======
     def __init__(self,
                  actor_module: nn.ModuleList,
                  inference_engine: LLM,
                  model_config,
                  layer_name_mapping,
+                 weight_converter: McoreToHFWeightConverterBase,
                  module: AllGatherPPModel = None):
->>>>>>> 25b0f226
         from megatron.core import parallel_state as mpu
         self.actor_module = actor_module
         self.inference_engine = inference_engine
         self.model_config = model_config
         self.layer_name_mapping = layer_name_mapping
-<<<<<<< HEAD
         self.weight_converter = weight_converter
-
-=======
         self.module = module
->>>>>>> 25b0f226
         # initialize micro_dp group for vllm inference
         global _MICRO_DATA_PARALLEL_GROUP
         world_size = torch.distributed.get_world_size()
